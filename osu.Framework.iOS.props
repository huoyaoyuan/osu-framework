--- conflicted
+++ resolved
@@ -64,13 +64,8 @@
     <PackageReference Include="FFmpeg.AutoGen" Version="4.3.0.1" />
     <PackageReference Include="SharpFNT" Version="2.0.0" />
     <PackageReference Include="SixLabors.ImageSharp" Version="1.0.0-beta0007" />
-<<<<<<< HEAD
-    <PackageReference Include="System.Drawing.Common" Version="4.7.0" />
+    <PackageReference Include="System.Drawing.Common" Version="5.0.0" />
     <PackageReference Include="Microsoft.CodeAnalysis.CSharp" Version="3.8.0" />
-=======
-    <PackageReference Include="System.Drawing.Common" Version="5.0.0" />
-    <PackageReference Include="Microsoft.CodeAnalysis.CSharp" Version="3.7.0" />
->>>>>>> be2a7d7a
     <PackageReference Include="ppy.osuTK.NS20" Version="1.0.165" />
     <PackageReference Include="System.Runtime.InteropServices" Version="4.3.0" />
     <PackageReference Include="ppy.Microsoft.Diagnostics.Runtime" Version="0.9.180305.1" />

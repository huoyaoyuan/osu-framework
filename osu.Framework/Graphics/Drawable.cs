--- conflicted
+++ resolved
@@ -1,2337 +1,2331 @@
-﻿// Copyright (c) 2007-2017 ppy Pty Ltd <contact@ppy.sh>.
-// Licensed under the MIT Licence - https://raw.githubusercontent.com/ppy/osu-framework/master/LICENCE
-
-using System;
-using System.Collections.Generic;
-using System.Diagnostics;
-using System.Threading;
-using System.Threading.Tasks;
-using osu.Framework.Caching;
-using osu.Framework.DebugUtils;
-using osu.Framework.Extensions;
-using osu.Framework.Extensions.TypeExtensions;
-using osu.Framework.Graphics.Colour;
-using osu.Framework.Graphics.Containers;
-using osu.Framework.Graphics.Primitives;
-using osu.Framework.Graphics.Transforms;
-using osu.Framework.Input;
-using osu.Framework.Logging;
-using osu.Framework.Statistics;
-using osu.Framework.Threading;
-using osu.Framework.Timing;
-using OpenTK;
-using OpenTK.Graphics;
-using OpenTK.Input;
-using osu.Framework.Allocation;
-using osu.Framework.Graphics.Effects;
-
-namespace osu.Framework.Graphics
-{
-    /// <summary>
-    /// Drawables are the basic building blocks of a scene graph in this framework.
-    /// Anything that is visible or that the user interacts with has to be a Drawable.
-    ///
-    /// For example:
-    ///  - Boxes
-    ///  - Sprites
-    ///  - Collections of Drawables
-    ///
-    /// Drawables are always rectangular in shape in their local coordinate system,
-    /// which makes them quad-shaped in arbitrary (linearly transformed) coordinate systems.
-    /// </summary>
-    public abstract class Drawable : Transformable<Drawable>, IDisposable, IDrawable
-    {
-        #region Construction and disposal
-
-        protected Drawable()
-        {
-            creationID = creation_counter.Increment();
-        }
-
-        ~Drawable()
-        {
-            dispose(false);
-        }
-
-        /// <summary>
-        /// Disposes this drawable.
-        /// </summary>
-        public void Dispose()
-        {
-            dispose(true);
-            GC.SuppressFinalize(this);
-        }
-
-        private bool isDisposed;
-
-        /// <summary>
-        /// Disposes this drawable.
-        /// </summary>
-        protected virtual void Dispose(bool isDisposing)
-        {
-        }
-
-        private void dispose(bool isDisposing)
-        {
-            if (isDisposed)
-                return;
-
-            //we can't dispose if we are mid-load, else our children may get in a bad state.
-            loadTask?.Wait();
-
-            Dispose(isDisposing);
-
-            Parent = null;
-
-            scheduler?.Dispose();
-            scheduler = null;
-
-            OnUpdate = null;
-            OnInvalidate = null;
-
-            // If this Drawable is disposed, then we need to also
-            // stop remotely rendering it.
-            proxy?.Dispose();
-
-            isDisposed = true;
-        }
-
-        /// <summary>
-        /// Whether this Drawable should be disposed when it is automatically removed from
-        /// its <see cref="Parent"/> due to <see cref="IsAlive"/> being false.
-        /// </summary>
-        public virtual bool DisposeOnDeathRemoval => false;
-
-        #endregion
-
-        #region Loading
-
-        /// <summary>
-        /// Whether this Drawable is fully loaded.
-        /// Override to false for delaying the load further (e.g. using <see cref="IsAlive"/>).
-        /// </summary>
-        public virtual bool IsLoaded => loadState >= LoadState.Loaded;
-
-        private volatile LoadState loadState;
-
-        /// <summary>
-        /// Describes the current state of this Drawable within the loading pipeline.
-        /// </summary>
-        public LoadState LoadState => loadState;
-
-        private Task loadTask;
-        private readonly object loadLock = new object();
-
-        /// <summary>
-        /// Loads this Drawable asynchronously.
-        /// </summary>
-        /// <param name="game">The game to load this Drawable on.</param>
-        /// <param name="target">
-        /// The target this Drawable may eventually be loaded into.
-        /// <see cref="Clock"/> and <see cref="Dependencies"/> are inherited from the target.
-        /// </param>
-        /// <param name="onLoaded">Callback to be invoked asynchronously after loading is complete.</param>
-        /// <returns>The task which is used for loading and callbacks.</returns>
-        internal Task LoadAsync<T>(Game game, Drawable target, Action<T> onLoaded = null)
-            where T : Drawable
-        {
-            if (loadState != LoadState.NotLoaded)
-                throw new InvalidOperationException($@"{nameof(LoadAsync)} may not be called more than once on the same Drawable.");
-
-            if (!(this is T))
-                throw new InvalidOperationException($"The {nameof(T)} parameter of the {nameof(LoadAsync)} must be a subtype of {GetType().ReadableName()}.");
-
-            loadState = LoadState.Loading;
-
-            return loadTask = Task.Run(() => Load(target.Clock, target.Dependencies)).ContinueWith(task => game.Schedule(() =>
-            {
-                task.ThrowIfFaulted();
-                onLoaded?.Invoke((T)this);
-                loadTask = null;
-            }));
-        }
-
-        private static readonly StopwatchClock perf = new StopwatchClock(true);
-
-        /// <summary>
-        /// Create a local dependency container which will be used by ourselves and all our nested children.
-        /// If not overridden, the load-time parent's dependency tree will be used.
-        /// </summary>
-        /// <param name="parent">The parent <see cref="DependencyContainer"/> which should be passed through if we want fallback lookups to work.</param>
-        /// <returns>A new dependency container to be stored for this Drawable.</returns>
-        protected virtual DependencyContainer CreateLocalDependencies(DependencyContainer parent) => parent;
-
-        /// <summary>
-        /// Contains all dependencies that can be injected into this Drawable using <see cref="BackgroundDependencyLoader"/>.
-        /// Add or override dependencies by calling <see cref="DependencyContainer.Cache{T}(T, bool, bool)"/>.
-        /// </summary>
-        protected DependencyContainer Dependencies { get; private set; }
-
-        /// <summary>
-        /// Loads this drawable, including the gathering of dependencies and initialisation of required resources.
-        /// </summary>
-        /// <param name="clock">The clock we should use by default.</param>
-        /// <param name="dependencies">The dependency tree we will inherit by default. May be extended via <see cref="CreateLocalDependencies(DependencyContainer)"/></param>
-        internal void Load(IFrameBasedClock clock, DependencyContainer dependencies)
-        {
-            // Blocks when loading from another thread already.
-            lock (loadLock)
-            {
-                switch (loadState)
-                {
-                    case LoadState.Loaded:
-                    case LoadState.Alive:
-                        return;
-                    case LoadState.Loading:
-                        break;
-                    case LoadState.NotLoaded:
-                        loadState = LoadState.Loading;
-                        break;
-                    default:
-                        Trace.Assert(false, "Impossible loading state.");
-                        break;
-                }
-
-                UpdateClock(clock);
-
-                double t1 = perf.CurrentTime;
-
-                // get our dependencies from our parent, but allow local overriding of our inherited dependency container
-                Dependencies = CreateLocalDependencies(dependencies);
-
-                Dependencies.Initialize(this);
-
-                double elapsed = perf.CurrentTime - t1;
-                if (perf.CurrentTime > 1000 && elapsed > 50 && ThreadSafety.IsUpdateThread)
-                    Logger.Log($@"Drawable [{ToString()}] took {elapsed:0.00}ms to load and was not async!", LoggingTarget.Performance);
-                loadState = LoadState.Loaded;
-            }
-        }
-
-        /// <summary>
-        /// Runs once on the update thread after loading has finished.
-        /// </summary>
-        private bool loadComplete()
-        {
-            if (loadState < LoadState.Loaded) return false;
-
-            MainThread = Thread.CurrentThread;
-            scheduler?.SetCurrentThread(MainThread);
-
-            Invalidate();
-            loadState = LoadState.Alive;
-            LoadComplete();
-            OnLoadComplete?.Invoke(this);
-            return true;
-        }
-
-        /// <summary>
-        /// Play initial animation etc.
-        /// </summary>
-        protected virtual void LoadComplete()
-        {
-        }
-
-        #endregion
-
-        #region Sorting (CreationID / Depth)
-
-        /// <summary>
-        /// Captures the order in which Drawables were created. Each Drawable
-        /// is assigned a unique, monotonically increasing ID upon creation in a thread-safe manner.
-        /// The primary use case of this ID is stable sorting of Drawables with equal
-        /// <see cref="Depth"/>.
-        /// </summary>
-        private long creationID { get; }
-
-        private static readonly AtomicCounter creation_counter = new AtomicCounter();
-
-        /// <summary>
-        /// Whether this drawable has been added to a parent <see cref="IContainer"/>. Note that this does NOT imply that
-        /// <see cref="Parent"/> has been set.
-        /// This is primarily used to block properties such as <see cref="Depth"/> that strictly rely on the value of <see cref="Parent"/>
-        /// to alert the user of an invalid operation.
-        /// </summary>
-        internal bool AddedToParentContainer;
-
-        private float depth;
-
-        /// <summary>
-        /// Controls which Drawables are behind or in front of other Drawables.
-        /// This amounts to sorting Drawables by their <see cref="Depth"/>.
-        /// A Drawable with higher <see cref="Depth"/> than another Drawable is
-        /// drawn behind the other Drawable.
-        /// </summary>
-        public float Depth
-        {
-            get { return depth; }
-            set
-            {
-                if (AddedToParentContainer)
-                    throw new InvalidOperationException($"May not change {nameof(Depth)} while inside a parent container. Use the parent's {nameof(Container.ChangeChildDepth)} instead.");
-
-                depth = value;
-            }
-        }
-
-        public class CreationOrderDepthComparer : IComparer<Drawable>
-        {
-            public virtual int Compare(Drawable x, Drawable y)
-            {
-                if (x == null) throw new ArgumentNullException(nameof(x));
-                if (y == null) throw new ArgumentNullException(nameof(y));
-
-                int i = y.Depth.CompareTo(x.Depth);
-                if (i != 0) return i;
-                return x.creationID.CompareTo(y.creationID);
-            }
-        }
-
-        public class ReverseCreationOrderDepthComparer : IComparer<Drawable>
-        {
-            public virtual int Compare(Drawable x, Drawable y)
-            {
-                if (x == null) throw new ArgumentNullException(nameof(x));
-                if (y == null) throw new ArgumentNullException(nameof(y));
-
-                int i = y.Depth.CompareTo(x.Depth);
-                if (i != 0) return i;
-                return y.creationID.CompareTo(x.creationID);
-            }
-        }
-
-        protected virtual IComparer<Drawable> DepthComparer => new CreationOrderDepthComparer();
-
-        #endregion
-
-        #region Periodic tasks (events, Scheduler, Transforms, Update)
-
-        /// <summary>
-        /// This event is fired after the <see cref="Update"/> method is called at the end of
-        /// <see cref="UpdateSubTree"/>. It should be used when a simple action should be performed
-        /// at the end of every update call which does not warrant overriding the Drawable.
-        /// </summary>
-        public Action<Drawable> OnUpdate;
-
-        /// <summary>
-        /// This event is fired after the <see cref="LoadComplete"/> method is called.
-        /// It should be used when a simple action should be performed
-        /// when the Drawable is loaded which does not warrant overriding the Drawable.
-        /// </summary>
-        public Action<Drawable> OnLoadComplete;
-
-        /// <summary>
-        /// THIS EVENT PURELY EXISTS FOR THE SCENE GRAPH VISUALIZER. DO NOT USE.
-        /// This event is fired after the <see cref="Invalidate(Invalidation, Drawable, bool)"/> method is called.
-        /// </summary>
-        internal event Action<Drawable> OnInvalidate;
-
-        private Scheduler scheduler;
-        internal Thread MainThread { get; private set; }
-
-        /// <summary>
-        /// A lazily-initialized scheduler used to schedule tasks to be invoked in future <see cref="Update"/>s calls.
-        /// The tasks are invoked at the beginning of the <see cref="Update"/> method before anything else.
-        /// </summary>
-        protected Scheduler Scheduler => scheduler ?? (scheduler = new Scheduler(MainThread));
-
-        /// <summary>
-        /// Updates this Drawable and all Drawables further down the scene graph.
-        /// Called once every frame.
-        /// </summary>
-        /// <returns>False if the drawable should not be updated.</returns>
-        public virtual bool UpdateSubTree()
-        {
-            if (isDisposed)
-                throw new ObjectDisposedException(ToString(), "Disposed Drawables may never be in the scene graph.");
-
-            if (Parent != null) //we don't want to update our clock if we are at the top of the stack. it's handled elsewhere for us.
-                customClock?.ProcessFrame();
-
-            if (loadState < LoadState.Alive)
-                if (!loadComplete()) return false;
-
-            //todo: this should be moved to after the IsVisible condition once we have TOL for transforms (and some better logic).
-            UpdateTransforms();
-
-            if (!IsPresent)
-                return true;
-
-            if (scheduler != null)
-            {
-                int amountScheduledTasks = scheduler.Update();
-                FrameStatistics.Increment(StatisticsCounterType.ScheduleInvk, amountScheduledTasks);
-            }
-
-            Update();
-            OnUpdate?.Invoke(this);
-            return true;
-        }
-
-        /// <summary>
-        /// Performs a once-per-frame update specific to this Drawable. A more elegant alternative to
-        /// <see cref="OnUpdate"/> when deriving from <see cref="Drawable"/>. Note, that this
-        /// method is always called before Drawables further down the scene graph are updated.
-        /// </summary>
-        protected virtual void Update()
-        {
-        }
-
-        #endregion
-
-        #region Position / Size (with margin)
-
-        private Vector2 position
-        {
-            get { return new Vector2(x, y); }
-            set
-            {
-                x = value.X;
-                y = value.Y;
-            }
-        }
-
-        /// <summary>
-        /// Positional offset of <see cref="Origin"/> to <see cref="RelativeAnchorPosition"/> in the
-        /// <see cref="Parent"/>'s coordinate system. May be in absolute or relative units
-        /// (controlled by <see cref="RelativePositionAxes"/>).
-        /// </summary>
-        public Vector2 Position
-        {
-            get { return position; }
-
-            set
-            {
-                if (position == value) return;
-                position = value;
-
-                Invalidate(Invalidation.MiscGeometry);
-            }
-        }
-
-        private float x;
-        private float y;
-
-        /// <summary>
-        /// X component of <see cref="Position"/>.
-        /// </summary>
-        public float X
-        {
-            get { return x; }
-            set
-            {
-                if (x == value) return;
-                x = value;
-
-                Invalidate(Invalidation.MiscGeometry);
-            }
-        }
-
-        /// <summary>
-        /// Y component of <see cref="Position"/>.
-        /// </summary>
-        public float Y
-        {
-            get { return y; }
-            set
-            {
-                if (y == value) return;
-                y = value;
-
-                Invalidate(Invalidation.MiscGeometry);
-            }
-        }
-
-        private Axes relativePositionAxes;
-
-        /// <summary>
-        /// Controls which <see cref="Axes"/> of <see cref="Position"/> are relative w.r.t.
-        /// <see cref="Parent"/>'s size (from 0 to 1) rather than absolute.
-        /// The <see cref="Axes"/> set in this property are ignored by automatically sizing
-        /// parents.
-        /// </summary>
-        /// <remarks>
-        /// When setting this property, the <see cref="Position"/> is converted such that
-        /// <see cref="DrawPosition"/> remains invariant.
-        /// </remarks>
-        public Axes RelativePositionAxes
-        {
-            get { return relativePositionAxes; }
-            set
-            {
-                if (value == relativePositionAxes)
-                    return;
-
-                // Convert coordinates from relative to absolute or vice versa
-                Vector2 conversion = relativeToAbsoluteFactor;
-                if ((value & Axes.X) > (relativePositionAxes & Axes.X))
-                    X = conversion.X == 0 ? 0 : X / conversion.X;
-                else if ((relativePositionAxes & Axes.X) > (value & Axes.X))
-                    X *= conversion.X;
-
-                if ((value & Axes.Y) > (relativePositionAxes & Axes.Y))
-                    Y = conversion.Y == 0 ? 0 : Y / conversion.Y;
-                else if ((relativePositionAxes & Axes.X) > (value & Axes.X))
-                    Y *= conversion.Y;
-
-                relativePositionAxes = value;
-
-                // No invalidation necessary as DrawPosition remains invariant.
-            }
-        }
-
-        /// <summary>
-        /// Absolute positional offset of <see cref="Origin"/> to <see cref="RelativeAnchorPosition"/>
-        /// in the <see cref="Parent"/>'s coordinate system.
-        /// </summary>
-        public Vector2 DrawPosition
-        {
-            get
-            {
-                Vector2 offset = Vector2.Zero;
-                if (Parent != null && RelativePositionAxes != Axes.None)
-                {
-                    offset = Parent.RelativeChildOffset;
-
-                    if ((RelativePositionAxes & Axes.X) == 0)
-                        offset.X = 0;
-
-                    if ((RelativePositionAxes & Axes.Y) == 0)
-                        offset.Y = 0;
-                }
-
-                return applyRelativeAxes(RelativePositionAxes, Position - offset, FillMode.Stretch);
-            }
-        }
-
-        private Vector2 size
-        {
-            get { return new Vector2(width, height); }
-            set
-            {
-                width = value.X;
-                height = value.Y;
-            }
-        }
-
-        /// <summary>
-        /// Size of this Drawable in the <see cref="Parent"/>'s coordinate system.
-        /// May be in absolute or relative units (controlled by <see cref="RelativeSizeAxes"/>).
-        /// </summary>
-        public virtual Vector2 Size
-        {
-            get { return size; }
-
-            set
-            {
-                if (size == value) return;
-                size = value;
-
-                Invalidate(Invalidation.DrawSize);
-            }
-        }
-
-        private float width;
-        private float height;
-
-        /// <summary>
-        /// X component of <see cref="Size"/>.
-        /// </summary>
-        public virtual float Width
-        {
-            get { return width; }
-            set
-            {
-                if (width == value) return;
-                width = value;
-
-                Invalidate(Invalidation.DrawSize);
-            }
-        }
-
-        /// <summary>
-        /// Y component of <see cref="Size"/>.
-        /// </summary>
-        public virtual float Height
-        {
-            get { return height; }
-            set
-            {
-                if (height == value) return;
-                height = value;
-
-                Invalidate(Invalidation.DrawSize);
-            }
-        }
-
-        private Axes relativeSizeAxes;
-
-        /// <summary>
-        /// Controls which <see cref="Axes"/> are relative sizes w.r.t. <see cref="Parent"/>'s size
-        /// (from 0 to 1) in the <see cref="Parent"/>'s coordinate system, rather than absolute sizes.
-        /// The <see cref="Axes"/> set in this property are ignored by automatically sizing
-        /// parents.
-        /// </summary>
-        /// <remarks>
-        /// If an axis becomes relatively sized and its component of <see cref="Size"/> was previously 0,
-        /// then it automatically becomes 1. In all other cases <see cref="Size"/> is converted such that
-        /// <see cref="DrawSize"/> remains invariant across changes of this property.
-        /// </remarks>
-        public virtual Axes RelativeSizeAxes
-        {
-            get { return relativeSizeAxes; }
-            set
-            {
-                if (value == relativeSizeAxes)
-                    return;
-
-                // In some cases we cannot easily preserve our size, and so we simply invalidate and
-                // leave correct sizing to the user.
-                if (fillMode != FillMode.Stretch && (value == Axes.Both || relativeSizeAxes == Axes.Both))
-                    Invalidate(Invalidation.DrawSize);
-                else
-                {
-                    // Convert coordinates from relative to absolute or vice versa
-                    Vector2 conversion = relativeToAbsoluteFactor;
-                    if ((value & Axes.X) > (relativeSizeAxes & Axes.X))
-                        Width = conversion.X == 0 ? 0 : Width / conversion.X;
-                    else if ((relativeSizeAxes & Axes.X) > (value & Axes.X))
-                        Width *= conversion.X;
-
-                    if ((value & Axes.Y) > (relativeSizeAxes & Axes.Y))
-                        Height = conversion.Y == 0 ? 0 : Height / conversion.Y;
-                    else if ((relativeSizeAxes & Axes.Y) > (value & Axes.Y))
-                        Height *= conversion.Y;
-
-                    // No invalidation is necessary as DrawSize remains invariant.
-                }
-
-                relativeSizeAxes = value;
-
-                if ((relativeSizeAxes & Axes.X) > 0 && Width == 0) Width = 1;
-                if ((relativeSizeAxes & Axes.Y) > 0 && Height == 0) Height = 1;
-
-                OnSizingChanged();
-            }
-        }
-
-        private Cached<Vector2> drawSizeBacking;
-
-        /// <summary>
-        /// Absolute size of this Drawable in the <see cref="Parent"/>'s coordinate system.
-        /// </summary>
-<<<<<<< HEAD
-        public Vector2 DrawSize => drawSizeBacking.EnsureValid()
-            ? drawSizeBacking.Value
-            : drawSizeBacking.Refresh(() => applyRelativeAxes(RelativeSizeAxes, Size, FillMode));
-=======
-        public Vector2 DrawSize => drawSizeBacking.IsValid ? drawSizeBacking : (drawSizeBacking.Value = applyRelativeAxes(RelativeSizeAxes, Size));
->>>>>>> 862e4782
-
-        /// <summary>
-        /// X component of <see cref="DrawSize"/>.
-        /// </summary>
-        public float DrawWidth => DrawSize.X;
-
-        /// <summary>
-        /// Y component of <see cref="DrawSize"/>.
-        /// </summary>
-        public float DrawHeight => DrawSize.Y;
-
-        private MarginPadding margin;
-
-        /// <summary>
-        /// Size of an empty region around this Drawable used to manipulate
-        /// layout. Does not affect <see cref="DrawSize"/> or the region of accepted input,
-        /// but does affect <see cref="LayoutSize"/>.
-        /// </summary>
-        public MarginPadding Margin
-        {
-            get { return margin; }
-            set
-            {
-                if (margin.Equals(value)) return;
-
-                margin = value;
-                margin.ThrowIfNegative();
-
-                Invalidate(Invalidation.MiscGeometry);
-            }
-        }
-
-        /// <summary>
-        /// Absolute size of this Drawable's layout rectangle in the <see cref="Parent"/>'s
-        /// coordinate system; i.e. <see cref="DrawSize"/> with the addition of <see cref="Margin"/>.
-        /// </summary>
-        public Vector2 LayoutSize => DrawSize + new Vector2(margin.TotalHorizontal, margin.TotalVertical);
-
-        /// <summary>
-        /// Absolutely sized rectangle for drawing in the <see cref="Parent"/>'s coordinate system.
-        /// Based on <see cref="DrawSize"/>.
-        /// </summary>
-        public RectangleF DrawRectangle
-        {
-            get
-            {
-                Vector2 s = DrawSize;
-                return new RectangleF(0, 0, s.X, s.Y);
-            }
-        }
-
-        /// <summary>
-        /// Absolutely sized rectangle for layout in the <see cref="Parent"/>'s coordinate system.
-        /// Based on <see cref="LayoutSize"/> and <see cref="margin"/>.
-        /// </summary>
-        public RectangleF LayoutRectangle
-        {
-            get
-            {
-                Vector2 s = LayoutSize;
-                return new RectangleF(-margin.Left, -margin.Top, s.X, s.Y);
-            }
-        }
-
-        /// <summary>
-        /// Helper function for converting potentially relative coordinates in the
-        /// <see cref="Parent"/>'s space to absolute coordinates based on which
-        /// axes are relative. <see cref="Axes"/>
-        /// </summary>
-        /// <param name="relativeAxes">Describes which axes are relative.</param>
-        /// <param name="v">The coordinates to convert.</param>
-        /// <param name="fillMode">The <see cref="FillMode"/> to be used.</param>
-        /// <returns>Absolute coordinates in <see cref="Parent"/>'s space.</returns>
-        private Vector2 applyRelativeAxes(Axes relativeAxes, Vector2 v, FillMode fillMode)
-        {
-            if (relativeAxes != Axes.None)
-            {
-                Vector2 conversion = relativeToAbsoluteFactor;
-
-                // FillMode only makes sense if both axes are relatively sized as the general rule
-                // for n-dimensional aspect preservation is to simply take the minimum or the maximum
-                // scale among all active axes. For single axes the minimum / maximum is just the
-                // value itself.
-                if (relativeAxes == Axes.Both && fillMode != FillMode.Stretch)
-                {
-                    if (fillMode == FillMode.Fill)
-                        conversion = new Vector2(Math.Max(conversion.X, conversion.Y * fillAspectRatio));
-                    else if (fillMode == FillMode.Fit)
-                        conversion = new Vector2(Math.Min(conversion.X, conversion.Y * fillAspectRatio));
-                    conversion.Y /= fillAspectRatio;
-                }
-
-                if ((relativeAxes & Axes.X) > 0)
-                    v.X *= conversion.X;
-                if ((relativeAxes & Axes.Y) > 0)
-                    v.Y *= conversion.Y;
-            }
-            return v;
-        }
-
-        /// <summary>
-        /// Conversion factor from relative to absolute coordinates in the <see cref="Parent"/>'s space.
-        /// </summary>
-        private Vector2 relativeToAbsoluteFactor => Parent?.RelativeToAbsoluteFactor ?? Vector2.One;
-
-        private Axes bypassAutoSizeAxes;
-
-        /// <summary>
-        /// Controls which <see cref="Axes"/> are ignored by parent <see cref="Parent"/> automatic sizing.
-        /// Most notably, <see cref="RelativePositionAxes"/> and <see cref="RelativeSizeAxes"/> do not affect
-        /// automatic sizing to avoid circular size dependencies.
-        /// </summary>
-        public Axes BypassAutoSizeAxes
-        {
-            get { return bypassAutoSizeAxes | relativeSizeAxes | relativePositionAxes; }
-
-            set
-            {
-                if (value == bypassAutoSizeAxes)
-                    return;
-
-                bypassAutoSizeAxes = value;
-                Parent?.InvalidateFromChild(Invalidation.RequiredParentSizeToFit);
-            }
-        }
-
-        /// <summary>
-        /// Computes the bounding box of this drawable in its parent's space.
-        /// </summary>
-        public virtual RectangleF BoundingBox => ToParentSpace(LayoutRectangle).AABBFloat;
-
-        /// <summary>
-        /// Called whenever the <see cref="RelativeSizeAxes"/> of this drawable is changed, or when the <see cref="Container{T}.AutoSizeAxes"/> are changed if this drawable is a <see cref="Container{T}"/>.
-        /// </summary>
-        protected virtual void OnSizingChanged() { }
-
-        #endregion
-
-        #region Scale / Shear / Rotation
-
-        private Vector2 scale = Vector2.One;
-
-        /// <summary>
-        /// Base relative scaling factor around <see cref="OriginPosition"/>.
-        /// </summary>
-        public Vector2 Scale
-        {
-            get { return scale; }
-
-            set
-            {
-                if (scale == value) return;
-                scale = value;
-
-                Invalidate(Invalidation.MiscGeometry);
-            }
-        }
-
-        private float fillAspectRatio = 1;
-
-        /// <summary>
-        /// The desired ratio of width to height when under the effect of a non-stretching <see cref="FillMode"/>
-        /// and <see cref="RelativeSizeAxes"/> being <see cref="Axes.Both"/>.
-        /// </summary>
-        public float FillAspectRatio
-        {
-            get { return fillAspectRatio; }
-
-            set
-            {
-                if (fillAspectRatio == value) return;
-                fillAspectRatio = value;
-
-                if (fillMode != FillMode.Stretch && RelativeSizeAxes == Axes.Both)
-                    Invalidate(Invalidation.DrawSize);
-            }
-        }
-
-        private FillMode fillMode;
-
-        /// <summary>
-        /// Controls the behavior of <see cref="RelativeSizeAxes"/> when it is set to <see cref="Axes.Both"/>.
-        /// Otherwise, this member has no effect. By default, stretching is used, which simply scales
-        /// this drawable's <see cref="Size"/> according to <see cref="Parent"/>'s <see cref="IContainer.RelativeToAbsoluteFactor"/>
-        /// disregarding this drawable's <see cref="FillAspectRatio"/>. Other values of <see cref="FillMode"/> preserve <see cref="FillAspectRatio"/>.
-        /// </summary>
-        public FillMode FillMode
-        {
-            get { return fillMode; }
-
-            set
-            {
-                if (fillMode == value) return;
-                fillMode = value;
-
-                Invalidate(Invalidation.DrawSize);
-            }
-        }
-
-        /// <summary>
-        /// Relative scaling factor around <see cref="OriginPosition"/>.
-        /// </summary>
-        protected virtual Vector2 DrawScale => Scale;
-
-        private Vector2 shear = Vector2.Zero;
-
-        /// <summary>
-        /// Relative shearing factor. The X dimension is relative w.r.t. <see cref="Height"/>
-        /// and the Y dimension relative w.r.t. <see cref="Width"/>.
-        /// </summary>
-        public Vector2 Shear
-        {
-            get { return shear; }
-
-            set
-            {
-                if (shear == value) return;
-                shear = value;
-
-                Invalidate(Invalidation.MiscGeometry);
-            }
-        }
-
-        private float rotation;
-
-        /// <summary>
-        /// Rotation in degrees around <see cref="OriginPosition"/>.
-        /// </summary>
-        public float Rotation
-        {
-            get { return rotation; }
-
-            set
-            {
-                if (value == rotation) return;
-                rotation = value;
-
-                Invalidate(Invalidation.MiscGeometry);
-            }
-        }
-
-        #endregion
-
-        #region Origin / Anchor
-
-        private Anchor origin = Anchor.TopLeft;
-
-        /// <summary>
-        /// The origin of the local coordinate system of this Drawable.
-        /// Can either be one of 9 relative positions (0, 0.5, and 1 in x and y)
-        /// or a fixed absolute position via <see cref="OriginPosition"/>.
-        /// </summary>
-        public virtual Anchor Origin
-        {
-            get { return origin; }
-
-            set
-            {
-                if (origin == value) return;
-
-                if (value == 0)
-                    throw new ArgumentException("Cannot set origin to 0.", nameof(value));
-
-                origin = value;
-                Invalidate(Invalidation.MiscGeometry);
-            }
-        }
-
-
-        private Vector2 customOrigin;
-
-        /// <summary>
-        /// The origin of the local coordinate system of this Drawable
-        /// in relative coordinates expressed in the coordinate system with origin at the
-        /// top left corner of the <see cref="DrawRectangle"/> (not <see cref="LayoutRectangle"/>).
-        /// </summary>
-        public Vector2 RelativeOriginPosition
-        {
-            get
-            {
-                if (Origin == Anchor.Custom)
-                    throw new InvalidOperationException(@"Can not obtain relative origin position for custom origins.");
-
-                Vector2 result = Vector2.Zero;
-                if ((origin & Anchor.x1) > 0)
-                    result.X = 0.5f;
-                else if ((origin & Anchor.x2) > 0)
-                    result.X = 1;
-
-                if ((origin & Anchor.y1) > 0)
-                    result.Y = 0.5f;
-                else if ((origin & Anchor.y2) > 0)
-                    result.Y = 1;
-
-                return result;
-            }
-        }
-
-        /// <summary>
-        /// The origin of the local coordinate system of this Drawable
-        /// in absolute coordinates expressed in the coordinate system with origin at the
-        /// top left corner of the <see cref="DrawRectangle"/> (not <see cref="LayoutRectangle"/>).
-        /// </summary>
-        public virtual Vector2 OriginPosition
-        {
-            get
-            {
-                Vector2 result;
-                if (Origin == Anchor.Custom)
-                    result = customOrigin;
-                else if (Origin == Anchor.TopLeft)
-                    result = Vector2.Zero;
-                else
-                    result = computeAnchorPosition(LayoutSize, Origin);
-
-                return result - new Vector2(margin.Left, margin.Top);
-            }
-
-            set
-            {
-                customOrigin = value;
-                Origin = Anchor.Custom;
-            }
-        }
-
-
-        private Anchor anchor = Anchor.TopLeft;
-
-        /// <summary>
-        /// Specifies where <see cref="Origin"/> is attached to the <see cref="Parent"/>
-        /// in the coordinate system with origin at the top left corner of the
-        /// <see cref="Parent"/>'s <see cref="DrawRectangle"/>.
-        /// Can either be one of 9 relative positions (0, 0.5, and 1 in x and y)
-        /// or a fixed absolute position via <see cref="RelativeAnchorPosition"/>.
-        /// </summary>
-        public Anchor Anchor
-        {
-            get { return anchor; }
-
-            set
-            {
-                if (anchor == value) return;
-
-                if (value == 0)
-                    throw new ArgumentException("Cannot set anchor to 0.", nameof(value));
-
-                anchor = value;
-                Invalidate(Invalidation.MiscGeometry);
-            }
-        }
-
-
-        private Vector2 customRelativeAnchorPosition;
-
-        /// <summary>
-        /// Specifies in relative coordinates where <see cref="Origin"/> is attached
-        /// to the <see cref="Parent"/> in the coordinate system with origin at the top
-        /// left corner of the <see cref="Parent"/>'s <see cref="DrawRectangle"/>, and
-        /// a value of <see cref="Vector2.One"/> referring to the bottom right corner of
-        /// the <see cref="Parent"/>'s <see cref="DrawRectangle"/>.
-        /// </summary>
-        public Vector2 RelativeAnchorPosition
-        {
-            get
-            {
-                if (Anchor == Anchor.Custom)
-                    return customRelativeAnchorPosition;
-
-                Vector2 result = Vector2.Zero;
-                if ((anchor & Anchor.x1) > 0)
-                    result.X = 0.5f;
-                else if ((anchor & Anchor.x2) > 0)
-                    result.X = 1;
-
-                if ((anchor & Anchor.y1) > 0)
-                    result.Y = 0.5f;
-                else if ((anchor & Anchor.y2) > 0)
-                    result.Y = 1;
-
-                return result;
-            }
-
-            set
-            {
-                customRelativeAnchorPosition = value;
-                Anchor = Anchor.Custom;
-            }
-        }
-
-        /// <summary>
-        /// Specifies in absolute coordinates where <see cref="Origin"/> is attached
-        /// to the <see cref="Parent"/> in the coordinate system with origin at the top
-        /// left corner of the <see cref="Parent"/>'s <see cref="DrawRectangle"/>.
-        /// </summary>
-        public Vector2 AnchorPosition => RelativeAnchorPosition * Parent?.ChildSize ?? Vector2.Zero;
-
-        /// <summary>
-        /// Helper function to compute an absolute position given an absolute size and
-        /// a relative <see cref="Graphics.Anchor"/>.
-        /// </summary>
-        /// <param name="size">Absolute size</param>
-        /// <param name="anchor">Relative <see cref="Graphics.Anchor"/></param>
-        /// <returns>Absolute position</returns>
-        private static Vector2 computeAnchorPosition(Vector2 size, Anchor anchor)
-        {
-            Vector2 result = Vector2.Zero;
-
-            if ((anchor & Anchor.x1) > 0)
-                result.X = size.X / 2f;
-            else if ((anchor & Anchor.x2) > 0)
-                result.X = size.X;
-
-            if ((anchor & Anchor.y1) > 0)
-                result.Y = size.Y / 2f;
-            else if ((anchor & Anchor.y2) > 0)
-                result.Y = size.Y;
-
-            return result;
-        }
-
-        #endregion
-
-        #region Colour / Alpha / Blending
-
-        private ColourInfo colourInfo = ColourInfo.SingleColour(Color4.White);
-
-        /// <summary>
-        /// Colours of the individual corner vertices of this Drawable in sRGB space.
-        /// </summary>
-        public ColourInfo ColourInfo
-        {
-            get { return colourInfo; }
-
-            set
-            {
-                if (colourInfo.Equals(value)) return;
-                colourInfo = value;
-
-                Invalidate(Invalidation.Colour);
-            }
-        }
-
-        /// <summary>
-        /// Colour of this Drawable in sRGB space. Only valid if no individual colours
-        /// have been specified for each corner vertex via <see cref="ColourInfo"/>.
-        /// </summary>
-        public SRGBColour Colour
-        {
-            get { return colourInfo.Colour; }
-
-            set
-            {
-                if (colourInfo.HasSingleColour && colourInfo.TopLeft.Equals(value)) return;
-
-                colourInfo.Colour = value;
-
-                Invalidate(Invalidation.Colour);
-            }
-        }
-
-        private float alpha = 1.0f;
-
-        /// <summary>
-        /// Multiplicative alpha factor applied on top of <see cref="ColourInfo"/> and its existing
-        /// alpha channel(s).
-        /// </summary>
-        public float Alpha
-        {
-            get { return alpha; }
-
-            set
-            {
-                if (alpha == value) return;
-
-                Invalidate(Invalidation.Colour);
-
-                alpha = value;
-            }
-        }
-
-        private const float visibility_cutoff = 0.0001f;
-
-        /// <summary>
-        /// Determines whether this Drawable is present based on its <see cref="Alpha"/> value.
-        /// Can be forced always on with <see cref="AlwaysPresent"/>.
-        /// </summary>
-        public virtual bool IsPresent => AlwaysPresent || Alpha > visibility_cutoff;
-
-        private bool alwaysPresent;
-
-        /// <summary>
-        /// If true, forces <see cref="IsPresent"/> to always be true. In other words,
-        /// this drawable is always considered for layout, input, and drawing, regardless
-        /// of alpha value.
-        /// </summary>
-        public bool AlwaysPresent
-        {
-            get { return alwaysPresent; }
-
-            set
-            {
-                if (alwaysPresent == value) return;
-
-                Invalidate(Invalidation.Colour);
-
-                alwaysPresent = value;
-            }
-        }
-
-        private BlendingMode blendingMode;
-
-        /// <summary>
-        /// Determines how this Drawable is blended with other already drawn Drawables.
-        /// Inherits the <see cref="Parent"/>'s <see cref="BlendingMode"/> by default.
-        /// </summary>
-        public BlendingMode BlendingMode
-        {
-            get { return blendingMode; }
-
-            set
-            {
-                if (blendingMode == value) return;
-
-                blendingMode = value;
-                Invalidate(Invalidation.Colour);
-            }
-        }
-
-        #endregion
-
-        #region Timekeeping
-
-        private IFrameBasedClock customClock;
-        private IFrameBasedClock clock;
-
-        /// <summary>
-        /// The clock of this drawable. Used for keeping track of time across
-        /// frames. By default is inherited from <see cref="Parent"/>.
-        /// If set, then the provided value is used as a custom clock and the
-        /// <see cref="Parent"/>'s clock is ignored.
-        /// </summary>
-        public override IFrameBasedClock Clock
-        {
-            get { return clock; }
-            set
-            {
-                customClock = value;
-                UpdateClock(customClock);
-            }
-        }
-
-        /// <summary>
-        /// Updates the clock to be used. Has no effect if this drawable
-        /// uses a custom clock.
-        /// </summary>
-        /// <param name="clock">The new clock to be used.</param>
-        public virtual void UpdateClock(IFrameBasedClock clock)
-        {
-            this.clock = customClock ?? clock;
-        }
-
-        /// <summary>
-        /// The time at which this drawable becomes valid (and is considered for drawing).
-        /// </summary>
-        public virtual double LifetimeStart { get; set; } = double.MinValue;
-
-        /// <summary>
-        /// The time at which this drawable is no longer valid (and is considered for disposal).
-        /// </summary>
-        public virtual double LifetimeEnd { get; set; } = double.MaxValue;
-
-        /// <summary>
-        /// Updates the current time to the provided time. For drawables this is a no-op
-        /// as they obtain their time via their <see cref="Clock"/>.
-        /// </summary>
-        public void UpdateTime(FrameTimeInfo time)
-        {
-        }
-
-        /// <summary>
-        /// Whether this drawable is alive.
-        /// </summary>
-        public virtual bool IsAlive
-        {
-            get
-            {
-                //we have been loaded but our parent has since been nullified
-                if (Parent == null && IsLoaded) return false;
-
-                if (LifetimeStart == double.MinValue && LifetimeEnd == double.MaxValue)
-                    return true;
-
-                return Time.Current >= LifetimeStart && Time.Current < LifetimeEnd;
-            }
-        }
-
-        /// <summary>
-        /// Whether to remove the drawable from its parent's children when it's not alive.
-        /// </summary>
-        public virtual bool RemoveWhenNotAlive => Parent == null || Time.Current > LifetimeStart;
-
-        #endregion
-
-        #region Parenting (scene graph operations, including ProxyDrawable)
-
-        private IContainer parent;
-
-        /// <summary>
-        /// The parent of this drawable in the scene graph.
-        /// </summary>
-        public IContainer Parent
-        {
-            get { return parent; }
-            internal set
-            {
-                if (isDisposed)
-                    throw new ObjectDisposedException(ToString(), "Disposed Drawables may never get a parent and return to the scene graph.");
-
-                AddedToParentContainer = value != null;
-
-                if (parent == value) return;
-
-                if (value != null && parent != null)
-                    throw new InvalidOperationException("May not add a drawable to multiple containers.");
-
-                parent = value;
-                Invalidate(InvalidationFromParentSize | Invalidation.Colour);
-
-                if (parent != null)
-                {
-                    //we should already have a clock at this point (from our LoadRequested invocation)
-                    //this just ensures we have the most recent parent clock.
-                    //we may want to consider enforcing that parent.Clock == clock here.
-                    UpdateClock(parent.Clock);
-                }
-            }
-        }
-
-        /// <summary>
-        /// Refers to the original if this drawable was created via
-        /// <see cref="CreateProxy"/>. Otherwise refers to this.
-        /// </summary>
-        internal virtual Drawable Original => this;
-
-        /// <summary>
-        /// True iff <see cref="CreateProxy"/> has been called before.
-        /// </summary>
-        internal bool HasProxy => proxy != null;
-
-        private ProxyDrawable proxy;
-
-        /// <summary>
-        /// Creates a proxy drawable which can be inserted elsewhere in the scene graph.
-        /// Will cause the original instance to not render itself.
-        /// Creating multiple proxies is not supported and will result in an
-        /// <see cref="InvalidOperationException"/>.
-        /// </summary>
-        public ProxyDrawable CreateProxy()
-        {
-            if (proxy != null)
-                throw new InvalidOperationException("Multiple proxies are not supported.");
-            return proxy = new ProxyDrawable(this);
-        }
-
-        #endregion
-
-        #region Caching & invalidation (for things too expensive to compute every frame)
-
-        /// <summary>
-        /// Was this Drawable masked away completely during the last frame?
-        /// This is measured conservatively, i.e. it is only true when the Drawable was
-        /// actually masked away, but it may be false, even if the Drawable was masked away.
-        /// </summary>
-        internal bool IsMaskedAway;
-
-        private Cached<Quad> screenSpaceDrawQuadBacking;
-
-        protected virtual Quad ComputeScreenSpaceDrawQuad() => ToScreenSpace(DrawRectangle);
-
-        /// <summary>
-        /// The screen-space quad this drawable occupies.
-        /// </summary>
-        public virtual Quad ScreenSpaceDrawQuad => screenSpaceDrawQuadBacking.IsValid ? screenSpaceDrawQuadBacking : (screenSpaceDrawQuadBacking.Value = ComputeScreenSpaceDrawQuad());
-
-
-        private Cached<DrawInfo> drawInfoBacking;
-
-        private DrawInfo computeDrawInfo()
-        {
-            DrawInfo di = Parent?.DrawInfo ?? new DrawInfo(null);
-
-            Vector2 pos = DrawPosition + AnchorPosition;
-            Vector2 drawScale = DrawScale;
-            BlendingMode localBlendingMode = BlendingMode;
-
-            if (Parent != null)
-            {
-                pos += Parent.ChildOffset;
-
-                if (localBlendingMode == BlendingMode.Inherit)
-                    localBlendingMode = Parent.BlendingMode;
-            }
-
-            di.ApplyTransform(pos, drawScale, Rotation, Shear, OriginPosition);
-            di.Blending = new BlendingInfo(localBlendingMode);
-
-            ColourInfo colour = alpha != 1 ? colourInfo.MultiplyAlpha(alpha) : colourInfo;
-
-            // No need for a Parent null check here, because null parents always have
-            // a single colour (white).
-            if (di.Colour.HasSingleColour)
-                di.Colour.ApplyChild(colour);
-            else
-            {
-                Debug.Assert(Parent != null,
-                    $"The {nameof(di)} of null parents should always have the single colour white, and therefore this branch should never be hit.");
-
-                // Cannot use ToParentSpace here, because ToParentSpace depends on DrawInfo to be completed
-                Quad interp = Quad.FromRectangle(DrawRectangle) * (di.Matrix * Parent.DrawInfo.MatrixInverse);
-                Vector2 parentSize = Parent.DrawSize;
-
-                interp.TopLeft = Vector2.Divide(interp.TopLeft, parentSize);
-                interp.TopRight = Vector2.Divide(interp.TopRight, parentSize);
-                interp.BottomLeft = Vector2.Divide(interp.BottomLeft, parentSize);
-                interp.BottomRight = Vector2.Divide(interp.BottomRight, parentSize);
-
-                di.Colour.ApplyChild(colour, interp);
-            }
-
-            return di;
-        }
-
-        /// <summary>
-        /// Contains a linear transformation, colour information, and blending information
-        /// of this drawable.
-        /// </summary>
-        public virtual DrawInfo DrawInfo => drawInfoBacking.IsValid ? drawInfoBacking : (drawInfoBacking.Value = computeDrawInfo());
-
-
-        private Cached<Vector2> requiredParentSizeToFitBacking;
-
-        private Vector2 computeRequiredParentSizeToFit()
-        {
-            // Auxilary variables required for the computation
-            Vector2 ap = AnchorPosition;
-            Vector2 rap = RelativeAnchorPosition;
-
-            Vector2 ratio1 = new Vector2(
-                rap.X <= 0 ? 0 : 1 / rap.X,
-                rap.Y <= 0 ? 0 : 1 / rap.Y);
-
-            Vector2 ratio2 = new Vector2(
-                rap.X >= 1 ? 0 : 1 / (1 - rap.X),
-                rap.Y >= 1 ? 0 : 1 / (1 - rap.Y));
-
-            RectangleF bbox = BoundingBox;
-
-            // Compute the required size of the parent such that we fit in snugly when positioned
-            // at our relative anchor in the parent.
-            Vector2 topLeftOffset = ap - bbox.TopLeft;
-            Vector2 topLeftSize1 = topLeftOffset * ratio1;
-            Vector2 topLeftSize2 = -topLeftOffset * ratio2;
-
-            Vector2 bottomRightOffset = ap - bbox.BottomRight;
-            Vector2 bottomRightSize1 = bottomRightOffset * ratio1;
-            Vector2 bottomRightSize2 = -bottomRightOffset * ratio2;
-
-            // Expand bounds according to clipped offset
-            return Vector2.ComponentMax(
-                Vector2.ComponentMax(topLeftSize1, topLeftSize2),
-                Vector2.ComponentMax(bottomRightSize1, bottomRightSize2));
-        }
-
-        /// <summary>
-        /// Returns the size of the smallest axis aligned box in parent space which
-        /// encompasses this drawable while preserving this drawable's
-        /// <see cref="RelativeAnchorPosition"/>.
-        /// If a component of <see cref="RelativeAnchorPosition"/> is smaller than zero
-        /// or larger than one, then it is impossible to preserve <see cref="RelativeAnchorPosition"/>
-        /// while fitting into the parent, and thus <see cref="RelativeAnchorPosition"/> returns
-        /// zero in that dimension; i.e. we no longer fit into the parent.
-        /// This behavior is prominent with non-centre and non-custom <see cref="Anchor"/> values.
-        /// </summary>
-        internal Vector2 RequiredParentSizeToFit => requiredParentSizeToFitBacking.IsValid ? requiredParentSizeToFitBacking : (requiredParentSizeToFitBacking.Value = computeRequiredParentSizeToFit());
-
-
-        private static readonly AtomicCounter invalidation_counter = new AtomicCounter();
-        private long invalidationID;
-
-        /// <summary>
-        /// Invalidates draw matrix and autosize caches.
-        /// </summary>
-        /// <returns>If the invalidate was actually necessary.</returns>
-        public virtual bool Invalidate(Invalidation invalidation = Invalidation.All, Drawable source = null, bool shallPropagate = true)
-        {
-            if (invalidation == Invalidation.None)
-                return false;
-
-            if (shallPropagate && Parent != null && source != Parent)
-                Parent.InvalidateFromChild(invalidation);
-
-            bool alreadyInvalidated = true;
-
-            // Either ScreenSize OR ScreenPosition OR Colour
-            if ((invalidation & (Invalidation.DrawInfo | Invalidation.RequiredParentSizeToFit | Invalidation.Colour)) > 0)
-            {
-                if ((invalidation & Invalidation.RequiredParentSizeToFit) > 0)
-                    alreadyInvalidated &= !requiredParentSizeToFitBacking.Invalidate();
-
-                alreadyInvalidated &= !screenSpaceDrawQuadBacking.Invalidate();
-                alreadyInvalidated &= !drawInfoBacking.Invalidate();
-                alreadyInvalidated &= !drawSizeBacking.Invalidate();
-            }
-
-            if (!alreadyInvalidated || (invalidation & Invalidation.DrawNode) > 0)
-                invalidationID = invalidation_counter.Increment();
-
-            OnInvalidate?.Invoke(this);
-
-            return !alreadyInvalidated;
-        }
-
-        public Invalidation InvalidationFromParentSize
-        {
-            get
-            {
-                Invalidation result = Invalidation.DrawInfo;
-                if (RelativeSizeAxes != Axes.None)
-                    result |= Invalidation.DrawSize;
-                if (RelativePositionAxes != Axes.None)
-                    result |= Invalidation.MiscGeometry;
-                return result;
-            }
-        }
-
-        #endregion
-
-        #region DrawNode
-
-        private readonly DrawNode[] drawNodes = new DrawNode[3];
-
-        /// <summary>
-        /// Generates the DrawNode for ourselves.
-        /// </summary>
-        /// <returns>A complete and updated DrawNode, or null if the DrawNode would be invisible.</returns>
-        internal virtual DrawNode GenerateDrawNodeSubtree(int treeIndex, RectangleF bounds)
-        {
-            DrawNode node = drawNodes[treeIndex];
-            if (node == null)
-            {
-                drawNodes[treeIndex] = node = CreateDrawNode();
-                FrameStatistics.Increment(StatisticsCounterType.DrawNodeCtor);
-            }
-
-            if (invalidationID != node.InvalidationID)
-            {
-                ApplyDrawNode(node);
-                FrameStatistics.Increment(StatisticsCounterType.DrawNodeAppl);
-            }
-
-            return node;
-        }
-
-        /// <summary>
-        /// Fills a given draw node with all information required to draw this drawable.
-        /// </summary>
-        /// <param name="node">The node to fill with information.</param>
-        protected virtual void ApplyDrawNode(DrawNode node)
-        {
-            node.DrawInfo = DrawInfo;
-            node.InvalidationID = invalidationID;
-        }
-
-        /// <summary>
-        /// Creates a draw node capable of containing all information required to draw this drawable.
-        /// </summary>
-        /// <returns>The created draw node.</returns>
-        protected virtual DrawNode CreateDrawNode() => new DrawNode();
-
-        #endregion
-
-        #region DrawInfo-based coordinate system conversions
-
-        /// <summary>
-        /// Accepts a vector in local coordinates and converts it to coordinates in another Drawable's space.
-        /// </summary>
-        /// <param name="input">A vector in local coordinates.</param>
-        /// <param name="other">The drawable in which space we want to transform the vector to.</param>
-        /// <returns>The vector in other's coordinates.</returns>
-        public Vector2 ToSpaceOfOtherDrawable(Vector2 input, IDrawable other)
-        {
-            if (other == this)
-                return input;
-
-            return input * DrawInfo.Matrix * other.DrawInfo.MatrixInverse;
-        }
-
-        /// <summary>
-        /// Accepts a rectangle in local coordinates and converts it to coordinates in another Drawable's space.
-        /// </summary>
-        /// <param name="input">A rectangle in local coordinates.</param>
-        /// <param name="other">The drawable in which space we want to transform the rectangle to.</param>
-        /// <returns>The rectangle in other's coordinates.</returns>
-        public Quad ToSpaceOfOtherDrawable(RectangleF input, IDrawable other)
-        {
-            if (other == this)
-                return input;
-
-            return Quad.FromRectangle(input) * (DrawInfo.Matrix * other.DrawInfo.MatrixInverse);
-        }
-
-        /// <summary>
-        /// Accepts a vector in local coordinates and converts it to coordinates in Parent's space.
-        /// </summary>
-        /// <param name="input">A vector in local coordinates.</param>
-        /// <returns>The vector in Parent's coordinates.</returns>
-        public Vector2 ToParentSpace(Vector2 input) => ToSpaceOfOtherDrawable(input, Parent);
-
-        /// <summary>
-        /// Accepts a rectangle in local coordinates and converts it to a quad in Parent's space.
-        /// </summary>
-        /// <param name="input">A rectangle in local coordinates.</param>
-        /// <returns>The quad in Parent's coordinates.</returns>
-        public Quad ToParentSpace(RectangleF input) => ToSpaceOfOtherDrawable(input, Parent);
-
-        /// <summary>
-        /// Accepts a vector in local coordinates and converts it to coordinates in screen space.
-        /// </summary>
-        /// <param name="input">A vector in local coordinates.</param>
-        /// <returns>The vector in screen coordinates.</returns>
-        public Vector2 ToScreenSpace(Vector2 input)
-        {
-            return input * DrawInfo.Matrix;
-        }
-
-        /// <summary>
-        /// Accepts a rectangle in local coordinates and converts it to a quad in screen space.
-        /// </summary>
-        /// <param name="input">A rectangle in local coordinates.</param>
-        /// <returns>The quad in screen coordinates.</returns>
-        public Quad ToScreenSpace(RectangleF input)
-        {
-            return Quad.FromRectangle(input) * DrawInfo.Matrix;
-        }
-
-        /// <summary>
-        /// Accepts a vector in screen coordinates and converts it to coordinates in local space.
-        /// </summary>
-        /// <param name="screenSpacePos">A vector in screen coordinates.</param>
-        /// <returns>The vector in local coordinates.</returns>
-        public Vector2 ToLocalSpace(Vector2 screenSpacePos)
-        {
-            return screenSpacePos * DrawInfo.MatrixInverse;
-        }
-
-        /// <summary>
-        /// Accepts a quad in screen coordinates and converts it to coordinates in local space.
-        /// </summary>
-        /// <param name="screenSpaceQuad">A quad in screen coordinates.</param>
-        /// <returns>The quad in local coordinates.</returns>
-        public Quad ToLocalSpace(Quad screenSpaceQuad)
-        {
-            return screenSpaceQuad * DrawInfo.MatrixInverse;
-        }
-
-        #endregion
-
-        #region Interaction / Input
-
-        /// <summary>
-        /// Triggers <see cref="OnHover(InputState)"/> with a local version of the given <see cref="InputState"/>.
-        /// </summary>
-        public bool TriggerOnHover(InputState screenSpaceState) => OnHover(createCloneInParentSpace(screenSpaceState));
-
-        /// <summary>
-        /// Triggered once when this Drawable becomes hovered.
-        /// </summary>
-        /// <param name="state">The state at which the Drawable becomes hovered.</param>
-        /// <returns>True if this Drawable would like to handle the hover. If so, then
-        /// no further Drawables up the scene graph will receive hovering events. If
-        /// false, however, then <see cref="OnHoverLost(InputState)"/> will still be
-        /// received once hover is lost.</returns>
-        protected virtual bool OnHover(InputState state) => false;
-
-        /// <summary>
-        /// Triggers <see cref="OnHoverLost(InputState)"/> with a local version of the given <see cref="InputState"/>.
-        /// </summary>
-        public void TriggerOnHoverLost(InputState screenSpaceState) => OnHoverLost(createCloneInParentSpace(screenSpaceState));
-
-        /// <summary>
-        /// Triggered whenever this drawable is no longer hovered.
-        /// </summary>
-        /// <param name="state">The state at which hover is lost.</param>
-        protected virtual void OnHoverLost(InputState state)
-        {
-        }
-
-        /// <summary>
-        /// Triggers <see cref="OnMouseDown(InputState, MouseDownEventArgs)"/> with a local version of the given <see cref="InputState"/>.
-        /// </summary>
-        public bool TriggerOnMouseDown(InputState screenSpaceState = null, MouseDownEventArgs args = null) => OnMouseDown(createCloneInParentSpace(screenSpaceState), args);
-
-        /// <summary>
-        /// Triggered whenever a mouse button is pressed on top of this Drawable.
-        /// </summary>
-        /// <param name="state">The state after the press.</param>
-        /// <param name="args">Specific arguments for mouse down event.</param>
-        /// <returns>True if this Drawable handled the event. If false, then the event
-        /// is propagated up the scene graph to the next eligible Drawable.</returns>
-        protected virtual bool OnMouseDown(InputState state, MouseDownEventArgs args) => false;
-
-        /// <summary>
-        /// Triggers <see cref="OnMouseUp(InputState, MouseUpEventArgs)"/> with a local version of the given <see cref="InputState"/>.
-        /// </summary>
-        public bool TriggerOnMouseUp(InputState screenSpaceState = null, MouseUpEventArgs args = null) => OnMouseUp(createCloneInParentSpace(screenSpaceState), args);
-
-        /// <summary>
-        /// Triggered whenever a mouse button is released on top of this Drawable.
-        /// </summary>
-        /// <param name="state">The state after the release.</param>
-        /// <param name="args">Specific arguments for mouse up event.</param>
-        /// <returns>True if this Drawable handled the event. If false, then the event
-        /// is propagated up the scene graph to the next eligible Drawable.</returns>
-        protected virtual bool OnMouseUp(InputState state, MouseUpEventArgs args) => false;
-
-        /// <summary>
-        /// Triggers <see cref="OnClick(InputState)"/> with a local version of the given <see cref="InputState"/>.
-        /// </summary>
-        public bool TriggerOnClick(InputState screenSpaceState = null) => OnClick(createCloneInParentSpace(screenSpaceState));
-
-        /// <summary>
-        /// Triggered whenever a mouse click occurs on top of this Drawable.
-        /// </summary>
-        /// <param name="state">The state after the click.</param>
-        /// <returns>True if this Drawable handled the event. If false, then the event
-        /// is propagated up the scene graph to the next eligible Drawable.</returns>
-        protected virtual bool OnClick(InputState state) => false;
-
-        /// <summary>
-        /// Triggers <see cref="OnMouseDown(InputState, MouseDownEventArgs)"/> with a local version of the given <see cref="InputState"/>.
-        /// </summary>
-        public bool TriggerOnDoubleClick(InputState screenSpaceState) => OnDoubleClick(createCloneInParentSpace(screenSpaceState));
-
-        /// <summary>
-        /// Triggered whenever a mouse double click occurs on top of this Drawable.
-        /// </summary>
-        /// <param name="state">The state after the double click.</param>
-        /// <returns>True if this Drawable handled the event. If false, then the event
-        /// is propagated up the scene graph to the next eligible Drawable.</returns>
-        protected virtual bool OnDoubleClick(InputState state) => false;
-
-        /// <summary>
-        /// Triggers <see cref="OnDragStart(InputState)"/> with a local version of the given <see cref="InputState"/>.
-        /// </summary>
-        public bool TriggerOnDragStart(InputState screenSpaceState) => OnDragStart(createCloneInParentSpace(screenSpaceState));
-
-        /// <summary>
-        /// Triggered whenever this Drawable is initially dragged by a held mouse click
-        /// and subsequent movement.
-        /// </summary>
-        /// <param name="state">The state after the mouse was moved.</param>
-        /// <returns>True if this Drawable accepts being dragged. If so, then future
-        /// <see cref="OnDrag(InputState)"/> and <see cref="OnDragEnd(InputState)"/>
-        /// events will be reveiced. Otherwise, the event is propagated up the scene
-        /// graph to the next eligible Drawable.</returns>
-        protected virtual bool OnDragStart(InputState state) => false;
-
-        /// <summary>
-        /// Triggers <see cref="OnDrag(InputState)"/> with a local version of the given <see cref="InputState"/>.
-        /// </summary>
-        public bool TriggerOnDrag(InputState screenSpaceState) => OnDrag(createCloneInParentSpace(screenSpaceState));
-
-        /// <summary>
-        /// Triggered whenever the mouse is moved while dragging.
-        /// Only is received if a drag was previously initiated by returning true
-        /// from <see cref="OnDragStart(InputState)"/>.
-        /// </summary>
-        /// <param name="state">The state after the mouse was moved.</param>
-        /// <returns>Currently unused.</returns>
-        protected virtual bool OnDrag(InputState state) => false;
-
-        /// <summary>
-        /// Triggers <see cref="OnDragEnd(InputState)"/> with a local version of the given <see cref="InputState"/>.
-        /// </summary>
-        public bool TriggerOnDragEnd(InputState screenSpaceState) => OnDragEnd(createCloneInParentSpace(screenSpaceState));
-
-        /// <summary>
-        /// Triggered whenever a drag ended. Only is received if a drag was previously
-        /// initiated by returning true from <see cref="OnDragStart(InputState)"/>.
-        /// </summary>
-        /// <param name="state">The state after the drag ended.</param>
-        /// <returns>Currently unused.</returns>
-        protected virtual bool OnDragEnd(InputState state) => false;
-
-        /// <summary>
-        /// Triggers <see cref="OnWheel(InputState)"/> with a local version of the given <see cref="InputState"/>.
-        /// </summary>
-        public bool TriggerOnWheel(InputState screenSpaceState) => OnWheel(createCloneInParentSpace(screenSpaceState));
-
-        /// <summary>
-        /// Triggered whenever the mouse wheel was turned over this Drawable.
-        /// </summary>
-        /// <param name="state">The state after the wheel was turned.</param>
-        /// <returns>True if this Drawable handled the event. If false, then the event
-        /// is propagated up the scene graph to the next eligible Drawable.</returns>
-        protected virtual bool OnWheel(InputState state) => false;
-
-        /// <summary>
-        /// Triggers <see cref="OnFocus(InputState)"/> with a local version of the given <see cref="InputState"/>
-        /// </summary>
-        /// <param name="screenSpaceState">The input state.</param>
-        public void TriggerOnFocus(InputState screenSpaceState = null) => OnFocus(createCloneInParentSpace(screenSpaceState));
-
-        /// <summary>
-        /// Triggered whenever this Drawable gains focus.
-        /// Focused Drawables receive keyboard input before all other Drawables,
-        /// and thus handle it first.
-        /// </summary>
-        /// <param name="state">The state after focus when focus can be gained.</param>
-        protected virtual void OnFocus(InputState state)
-        {
-        }
-
-        /// <summary>
-        /// Triggers <see cref="OnFocusLost(InputState)"/> with a local version of the given <see cref="InputState"/>
-        /// </summary>
-        /// <param name="screenSpaceState">The input state.</param>
-        public void TriggerOnFocusLost(InputState screenSpaceState = null) => OnFocusLost(createCloneInParentSpace(screenSpaceState));
-
-        /// <summary>
-        /// Triggered whenever this Drawable lost focus.
-        /// </summary>
-        /// <param name="state">The state after focus was lost.</param>
-        protected virtual void OnFocusLost(InputState state)
-        {
-        }
-
-        /// <summary>
-        /// Triggers <see cref="OnKeyDown(InputState, KeyDownEventArgs)"/> with a local version of the given <see cref="InputState"/>.
-        /// </summary>
-        public bool TriggerOnKeyDown(InputState screenSpaceState, KeyDownEventArgs args) => OnKeyDown(createCloneInParentSpace(screenSpaceState), args);
-
-        /// <summary>
-        /// Triggered whenever a key was pressed.
-        /// </summary>
-        /// <param name="state">The state after the key was pressed.</param>
-        /// <param name="args">Specific arguments for key down event.</param>
-        /// <returns>True if this Drawable handled the event. If false, then the event
-        /// is propagated up the scene graph to the next eligible Drawable.</returns>
-        protected virtual bool OnKeyDown(InputState state, KeyDownEventArgs args) => false;
-
-        /// <summary>
-        /// Triggers <see cref="OnKeyUp(InputState, KeyUpEventArgs)"/> with a local version of the given <see cref="InputState"/>.
-        /// </summary>
-        public bool TriggerOnKeyUp(InputState screenSpaceState, KeyUpEventArgs args) => OnKeyUp(createCloneInParentSpace(screenSpaceState), args);
-
-        /// <summary>
-        /// Triggered whenever a key was released.
-        /// </summary>
-        /// <param name="state">The state after the key was released.</param>
-        /// <param name="args">Specific arguments for key up event.</param>
-        /// <returns>True if this Drawable handled the event. If false, then the event
-        /// is propagated up the scene graph to the next eligible Drawable.</returns>
-        protected virtual bool OnKeyUp(InputState state, KeyUpEventArgs args) => false;
-
-        /// <summary>
-        /// Triggers <see cref="OnMouseMove(InputState)"/> with a local version of the given <see cref="InputState"/>.
-        /// </summary>
-        public bool TriggerOnMouseMove(InputState screenSpaceState) => OnMouseMove(createCloneInParentSpace(screenSpaceState));
-
-        /// <summary>
-        /// Triggered whenever the mouse moved over this Drawable.
-        /// </summary>
-        /// <param name="state">The state after the mouse moved.</param>
-        /// <returns>True if this Drawable handled the event. If false, then the event
-        /// is propagated up the scene graph to the next eligible Drawable.</returns>
-        protected virtual bool OnMouseMove(InputState state) => false;
-
-        /// <summary>
-        /// This drawable only receives input events if HandleInput is true.
-        /// </summary>
-        public virtual bool HandleInput => false;
-
-        /// <summary>
-        /// Check whether we have active focus.
-        /// </summary>
-        public bool HasFocus { get; internal set; }
-
-        /// <summary>
-        /// If true, we are eagerly requesting focus. If nothing else above us has (or is requesting focus) we will get it.
-        /// </summary>
-        public virtual bool RequestsFocus => false;
-
-        /// <summary>
-        /// If true, we will gain focus (receiving priority on keybaord input) (and receive an <see cref="OnFocus"/> event) on returning true in <see cref="OnClick(InputState)"/>.
-        /// </summary>
-        public virtual bool AcceptsFocus => false;
-
-        /// <summary>
-        /// Whether this Drawable is currently hovered over.
-        /// </summary>
-        public bool Hovering { get; internal set; }
-
-        /// <summary>
-        /// Determines whether this drawable receives mouse input when the mouse is at the
-        /// given screen-space position.
-        /// </summary>
-        /// <param name="screenSpacePos">The screen-space position where input could be received.</param>
-        /// <returns>True iff input is received at the given screen-space position.</returns>
-        public virtual bool ReceiveMouseInputAt(Vector2 screenSpacePos) => Contains(screenSpacePos);
-
-        /// <summary>
-        /// Computes whether a given screen-space position is contained within this drawable.
-        /// Mouse input events are only received when this function is true, or when the drawable
-        /// is in focus.
-        /// </summary>
-        /// <param name="screenSpacePos">The screen space position to be checked against this drawable.</param>
-        public virtual bool Contains(Vector2 screenSpacePos) => DrawRectangle.Contains(ToLocalSpace(screenSpacePos));
-
-        /// <summary>
-        /// Whether this Drawable can receive input, taking into account all optimizations and masking.
-        /// </summary>
-        public bool CanReceiveInput => HandleInput && IsPresent && !IsMaskedAway;
-
-        /// <summary>
-        /// Whether this Drawable is hovered by the given screen space mouse position,
-        /// taking into account whether this Drawable can receive input.
-        /// </summary>
-        /// <param name="screenSpaceMousePos">The mouse position to be checked.</param>
-        internal bool IsHovered(Vector2 screenSpaceMousePos) => CanReceiveInput && ReceiveMouseInputAt(screenSpaceMousePos);
-
-        /// <summary>
-        /// Creates a new InputState with mouse coodinates converted to the coordinate space of our parent.
-        /// </summary>
-        /// <param name="screenSpaceState">The screen-space input state to be cloned and transformed.</param>
-        /// <returns>The cloned and transformed state.</returns>
-        private InputState createCloneInParentSpace(InputState screenSpaceState)
-        {
-            if (screenSpaceState == null) return null;
-
-            return new InputState
-            {
-                Keyboard = screenSpaceState.Keyboard,
-                Mouse = new LocalMouseState(screenSpaceState.Mouse.NativeState, this),
-                Last = screenSpaceState.Last
-            };
-        }
-
-        /// <summary>
-        /// This method is responsible for building a queue of Drawables to receive keyboard input
-        /// in reverse order. This method is overridden by <see cref="T:Container"/> to be called on all
-        /// children such that the entire scene graph is covered.
-        /// </summary>
-        /// <param name="queue">The input queue to be built.</param>
-        /// <returns>Whether we have added ourself to the queue.</returns>
-        internal virtual bool BuildKeyboardInputQueue(List<Drawable> queue)
-        {
-            if (!CanReceiveInput)
-                return false;
-
-            queue.Add(this);
-            return true;
-        }
-
-        /// <summary>
-        /// This method is responsible for building a queue of Drawables to receive mouse input
-        /// in reverse order. This method is overridden by <see cref="T:Container"/> to be called on all
-        /// children such that the entire scene graph is covered.
-        /// </summary>
-        /// <param name="screenSpaceMousePos">The current position of the mouse cursor in screen space.</param>
-        /// <param name="queue">The input queue to be built.</param>
-        /// <returns>Whether we have added ourself to the queue.</returns>
-        internal virtual bool BuildMouseInputQueue(Vector2 screenSpaceMousePos, List<Drawable> queue)
-        {
-            if (!IsHovered(screenSpaceMousePos))
-                return false;
-
-            queue.Add(this);
-            return true;
-        }
-
-        private struct LocalMouseState : IMouseState
-        {
-            public IMouseState NativeState { get; }
-
-            public IMouseState LastState { get; set; }
-
-            private readonly Drawable us;
-
-            public LocalMouseState(IMouseState state, Drawable us)
-            {
-                NativeState = state;
-                LastState = null;
-                this.us = us;
-            }
-
-            public Vector2 Delta => Position - LastPosition;
-
-            public Vector2 Position => us.Parent?.ToLocalSpace(NativeState.Position) ?? NativeState.Position;
-
-            public Vector2 LastPosition => us.Parent?.ToLocalSpace(NativeState.LastPosition) ?? NativeState.LastPosition;
-
-            public Vector2? PositionMouseDown
-            {
-                get { return NativeState.PositionMouseDown == null ? null : us.Parent?.ToLocalSpace(NativeState.PositionMouseDown.Value) ?? NativeState.PositionMouseDown; }
-                set { throw new NotImplementedException(); }
-            }
-
-            public bool HasMainButtonPressed => NativeState.HasMainButtonPressed;
-
-            public bool HasAnyButtonPressed => NativeState.HasAnyButtonPressed;
-
-            public int Wheel => NativeState.Wheel;
-            public int WheelDelta => NativeState.WheelDelta;
-
-            public bool IsPressed(MouseButton button) => NativeState.IsPressed(button);
-
-            public void SetPressed(MouseButton button, bool pressed) => NativeState.SetPressed(button, pressed);
-
-            public IMouseState Clone()
-            {
-                throw new NotSupportedException();
-            }
-        }
-
-        #endregion
-
-        #region Transforms
-
-        protected ScheduledDelegate Schedule(Action action) => Scheduler.AddDelayed(action, TransformDelay);
-
-        /// <summary>
-        /// Make this drawable automatically clean itself up after all transforms have finished playing.
-        /// Can be delayed using Delay().
-        /// </summary>
-        public void Expire(bool calculateLifetimeStart = false)
-        {
-            if (clock == null)
-            {
-                LifetimeEnd = double.MinValue;
-                return;
-            }
-
-            //expiry should happen either at the end of the last transform or using the current sequence delay (whichever is highest).
-            double max = TransformStartTime;
-            foreach (ITransform<Drawable> t in Transforms)
-                if (t.EndTime > max) max = t.EndTime + 1; //adding 1ms here ensures we can expire on the current frame without issue.
-            LifetimeEnd = max;
-
-            if (calculateLifetimeStart)
-            {
-                double min = double.MaxValue;
-                foreach (ITransform<Drawable> t in Transforms)
-                    if (t.StartTime < min) min = t.StartTime;
-                LifetimeStart = min < int.MaxValue ? min : int.MinValue;
-            }
-        }
-
-        /// <summary>
-        /// Hide sprite instantly.
-        /// </summary>
-        /// <returns></returns>
-        public virtual void Hide()
-        {
-            FadeOut();
-        }
-
-        /// <summary>
-        /// Show sprite instantly.
-        /// </summary>
-        public virtual void Show()
-        {
-            FadeIn();
-        }
-
-        #region Helpers
-
-        public void FadeIn(double duration = 0, EasingTypes easing = EasingTypes.None)
-        {
-            FadeTo(1, duration, easing);
-        }
-
-        public void FadeInFromZero(double duration = 0, EasingTypes easing = EasingTypes.None)
-        {
-            FadeTo(0);
-            FadeIn(duration, easing);
-        }
-
-        public void FadeOut(double duration = 0, EasingTypes easing = EasingTypes.None)
-        {
-            FadeTo(0, duration, easing);
-        }
-
-        public void FadeOutFromOne(double duration = 0, EasingTypes easing = EasingTypes.None)
-        {
-            FadeTo(1);
-            FadeOut(duration, easing);
-        }
-
-        public void FadeTo(float newAlpha, double duration = 0, EasingTypes easing = EasingTypes.None)
-        {
-            TransformTo(() => Alpha, newAlpha, duration, easing, new TransformAlpha());
-        }
-
-        public void RotateTo(float newRotation, double duration = 0, EasingTypes easing = EasingTypes.None)
-        {
-            TransformTo(() => Rotation, newRotation, duration, easing, new TransformRotation());
-        }
-
-        public void MoveTo(Direction direction, float destination, double duration = 0, EasingTypes easing = EasingTypes.None)
-        {
-            switch (direction)
-            {
-                case Direction.Horizontal:
-                    MoveToX(destination, duration, easing);
-                    break;
-                case Direction.Vertical:
-                    MoveToY(destination, duration, easing);
-                    break;
-            }
-        }
-
-        public void MoveToX(float destination, double duration = 0, EasingTypes easing = EasingTypes.None)
-        {
-            TransformTo(() => Position.X, destination, duration, easing, new TransformPositionX());
-        }
-
-        public void MoveToY(float destination, double duration = 0, EasingTypes easing = EasingTypes.None)
-        {
-            TransformTo(() => Position.Y, destination, duration, easing, new TransformPositionY());
-        }
-
-        public void ScaleTo(float newScale, double duration = 0, EasingTypes easing = EasingTypes.None)
-        {
-            TransformTo(() => Scale, new Vector2(newScale), duration, easing, new TransformScale());
-        }
-
-        public void ScaleTo(Vector2 newScale, double duration = 0, EasingTypes easing = EasingTypes.None)
-        {
-            TransformTo(() => Scale, newScale, duration, easing, new TransformScale());
-        }
-
-        public void ResizeTo(float newSize, double duration = 0, EasingTypes easing = EasingTypes.None)
-        {
-            TransformTo(() => Size, new Vector2(newSize), duration, easing, new TransformSize());
-        }
-
-        public void ResizeTo(Vector2 newSize, double duration = 0, EasingTypes easing = EasingTypes.None)
-        {
-            TransformTo(() => Size, newSize, duration, easing, new TransformSize());
-        }
-
-        public void ResizeWidthTo(float newWidth, double duration = 0, EasingTypes easing = EasingTypes.None)
-        {
-            TransformTo(() => Width, newWidth, duration, easing, new TransformWidth());
-        }
-
-        public void ResizeHeightTo(float newHeight, double duration = 0, EasingTypes easing = EasingTypes.None)
-        {
-            TransformTo(() => Height, newHeight, duration, easing, new TransformHeight());
-        }
-
-        public void MoveTo(Vector2 newPosition, double duration = 0, EasingTypes easing = EasingTypes.None)
-        {
-            TransformTo(() => Position, newPosition, duration, easing, new TransformPosition());
-        }
-
-        public void MoveToOffset(Vector2 offset, double duration = 0, EasingTypes easing = EasingTypes.None)
-        {
-            MoveTo((Transforms.FindLast(t => t is TransformPosition) as TransformPosition)?.EndValue ?? Position + offset, duration, easing);
-        }
-
-        public void FadeColour(Color4 newColour, double duration = 0, EasingTypes easing = EasingTypes.None)
-        {
-            TransformTo(() => Colour, newColour, duration, easing, new TransformColour());
-        }
-
-        public void FlashColour(Color4 flashColour, double duration, EasingTypes easing = EasingTypes.None)
-        {
-            Color4 endValue = (Transforms.FindLast(t => t is TransformColour) as TransformColour)?.EndValue ?? Colour;
-
-            Flush(false, typeof(TransformColour));
-
-            FadeColour(flashColour);
-            FadeColour(endValue, duration, easing);
-        }
-
-        #endregion
-
-        #endregion
-
-        #region Effects
-
-        /// <summary>
-        /// Returns the drawable created by applying the given effect to this drawable. This method may add this drawable to a container.
-        /// If this drawable should be the child of another container, make sure to add the created drawable to the container instead of this drawable.
-        /// </summary>
-        /// <typeparam name="T">The type of the drawable that results from applying the given effect.</typeparam>
-        /// <param name="effect">The effect to apply to this drawable.</param>
-        /// <param name="initializationAction">The action that should get called to initialize the created drawable before it is returned.</param>
-        /// <returns>The drawable created by applying the given effect to this drawable.</returns>
-        public T WithEffect<T>(IEffect<T> effect, Action<T> initializationAction = null) where T : Drawable
-        {
-            var result = effect.ApplyTo(this);
-            initializationAction?.Invoke(result);
-            return result;
-        }
-
-        #endregion
-
-        /// <summary>
-        /// A name used to identify this Drawable internally.
-        /// </summary>
-        public string Name = string.Empty;
-
-        public override string ToString()
-        {
-            string shortClass = GetType().ReadableName();
-
-            if (!string.IsNullOrEmpty(Name))
-                shortClass = $@"{Name} ({shortClass})";
-
-            return $@"{shortClass} ({DrawPosition.X:#,0},{DrawPosition.Y:#,0}) {DrawSize.X:#,0}x{DrawSize.Y:#,0}";
-        }
-    }
-
-    /// <summary>
-    /// Specifies which type of properties are being invalidated.
-    /// </summary>
-    [Flags]
-    public enum Invalidation
-    {
-        /// <summary>
-        /// <see cref="Drawable.DrawInfo"/> has changed. No change to <see cref="Drawable.RequiredParentSizeToFit"/> or <see cref="Drawable.DrawSize"/>
-        /// is assumed unless indicated by additional flags.
-        /// </summary>
-        DrawInfo = 1 << 0,
-        /// <summary>
-        /// <see cref="Drawable.DrawSize"/> has changed.
-        /// </summary>
-        DrawSize = 1 << 1,
-        /// <summary>
-        /// Captures all other geometry changes than <see cref="Drawable.DrawSize"/>, such as
-        /// <see cref="Drawable.Rotation"/>, <see cref="Drawable.Shear"/>, and <see cref="Drawable.DrawPosition"/>.
-        /// </summary>
-        MiscGeometry = 1 << 2,
-        /// <summary>
-        /// Our colour changed.
-        /// </summary>
-        Colour = 1 << 3,
-        /// <summary>
-        /// <see cref="Drawable.ApplyDrawNode(Graphics.DrawNode)"/> has to be invoked on all old draw nodes.
-        /// </summary>
-        DrawNode = 1 << 4,
-
-        /// <summary>
-        /// No invalidation.
-        /// </summary>
-        None = 0,
-        /// <summary>
-        /// <see cref="Drawable.RequiredParentSizeToFit"/> has to be recomputed.
-        /// </summary>
-        RequiredParentSizeToFit = MiscGeometry | DrawSize,
-        /// <summary>
-        /// All possible things are affected.
-        /// </summary>
-        All = DrawNode | RequiredParentSizeToFit | Colour | DrawInfo,
-    }
-
-    /// <summary>
-    /// General enum to specify an "anchor" or "origin" point from the standard 9 points on a rectangle.
-    /// x and y counterparts can be accessed using bitwise flags.
-    /// </summary>
-    [Flags]
-    public enum Anchor
-    {
-        TopLeft = y0 | x0,
-        TopCentre = y0 | x1,
-        TopRight = y0 | x2,
-
-        CentreLeft = y1 | x0,
-        Centre = y1 | x1,
-        CentreRight = y1 | x2,
-
-        BottomLeft = y2 | x0,
-        BottomCentre = y2 | x1,
-        BottomRight = y2 | x2,
-
-        /// <summary>
-        /// The vertical counterpart is at "Top" position.
-        /// </summary>
-        y0 = 1 << 0,
-
-        /// <summary>
-        /// The vertical counterpart is at "Centre" position.
-        /// </summary>
-        y1 = 1 << 1,
-
-        /// <summary>
-        /// The vertical counterpart is at "Bottom" position.
-        /// </summary>
-        y2 = 1 << 2,
-
-        /// <summary>
-        /// The horizontal counterpart is at "Left" position.
-        /// </summary>
-        x0 = 1 << 3,
-
-        /// <summary>
-        /// The horizontal counterpart is at "Centre" position.
-        /// </summary>
-        x1 = 1 << 4,
-
-        /// <summary>
-        /// The horizontal counterpart is at "Right" position.
-        /// </summary>
-        x2 = 1 << 5,
-
-        /// <summary>
-        /// The user is manually updating the outcome, so we shouldn't.
-        /// </summary>
-        Custom = 1 << 6,
-    }
-
-    [Flags]
-    public enum Axes
-    {
-        None = 0,
-
-        X = 1 << 0,
-        Y = 1 << 1,
-
-        Both = X | Y,
-    }
-
-    public enum Direction
-    {
-        Horizontal = 0,
-        Vertical = 1,
-    }
-
-    public enum BlendingMode
-    {
-        /// <summary>
-        /// Inherits from parent.
-        /// </summary>
-        Inherit = 0,
-        /// <summary>
-        /// Mixes with existing colour by a factor of the colour's alpha.
-        /// </summary>
-        Mixture,
-        /// <summary>
-        /// Purely additive (by a factor of the colour's alpha) blending.
-        /// </summary>
-        Additive,
-        /// <summary>
-        /// No alpha blending whatsoever.
-        /// </summary>
-        None,
-    }
-
-    /// <summary>
-    /// Possible states of a <see cref="Drawable"/> within the loading pipeline.
-    /// </summary>
-    public enum LoadState
-    {
-        /// <summary>
-        /// Not loaded, and no load has been initiated yet.
-        /// </summary>
-        NotLoaded,
-        /// <summary>
-        /// Currently loading (possibly and usually on a background
-        /// thread via <see cref="Drawable.LoadAsync{T}(Game, Drawable, Action{T})"/>).
-        /// </summary>
-        Loading,
-        /// <summary>
-        /// Loading is complete, but has not yet been finalized on the update thread
-        /// (<see cref="Drawable.LoadComplete"/> has not been called yet, which
-        /// always runs on the update thread and requires <see cref="Drawable.IsLoaded"/>).
-        /// </summary>
-        Loaded,
-        /// <summary>
-        /// Loading is fully completed and the Drawable is now part of the scene graph.
-        /// </summary>
-        Alive
-    }
-
-    /// <summary>
-    /// Controls the behavior of <see cref="Drawable.RelativeSizeAxes"/> when it is set to <see cref="Axes.Both"/>.
-    /// </summary>
-    public enum FillMode
-    {
-        /// <summary>
-        /// Completely fill the parent with a relative size of 1 at the cost of stretching the aspect ratio (default).
-        /// </summary>
-        Stretch,
-        /// <summary>
-        /// Always maintains aspect ratio while filling the portion of the parent's size denoted by the relative size.
-        /// A relative size of 1 results in completely filling the parent.
-        /// </summary>
-        Fill,
-        /// <summary>
-        /// Always maintains aspect ratio while fitting into the portion of the parent's size denoted by the relative size.
-        /// A relative size of 1 results in fitting exactly into the parent.
-        /// </summary>
-        Fit,
-    }
-}
+﻿// Copyright (c) 2007-2017 ppy Pty Ltd <contact@ppy.sh>.
+// Licensed under the MIT Licence - https://raw.githubusercontent.com/ppy/osu-framework/master/LICENCE
+
+using System;
+using System.Collections.Generic;
+using System.Diagnostics;
+using System.Threading;
+using System.Threading.Tasks;
+using osu.Framework.Caching;
+using osu.Framework.DebugUtils;
+using osu.Framework.Extensions;
+using osu.Framework.Extensions.TypeExtensions;
+using osu.Framework.Graphics.Colour;
+using osu.Framework.Graphics.Containers;
+using osu.Framework.Graphics.Primitives;
+using osu.Framework.Graphics.Transforms;
+using osu.Framework.Input;
+using osu.Framework.Logging;
+using osu.Framework.Statistics;
+using osu.Framework.Threading;
+using osu.Framework.Timing;
+using OpenTK;
+using OpenTK.Graphics;
+using OpenTK.Input;
+using osu.Framework.Allocation;
+using osu.Framework.Graphics.Effects;
+
+namespace osu.Framework.Graphics
+{
+    /// <summary>
+    /// Drawables are the basic building blocks of a scene graph in this framework.
+    /// Anything that is visible or that the user interacts with has to be a Drawable.
+    ///
+    /// For example:
+    ///  - Boxes
+    ///  - Sprites
+    ///  - Collections of Drawables
+    ///
+    /// Drawables are always rectangular in shape in their local coordinate system,
+    /// which makes them quad-shaped in arbitrary (linearly transformed) coordinate systems.
+    /// </summary>
+    public abstract class Drawable : Transformable<Drawable>, IDisposable, IDrawable
+    {
+        #region Construction and disposal
+
+        protected Drawable()
+        {
+            creationID = creation_counter.Increment();
+        }
+
+        ~Drawable()
+        {
+            dispose(false);
+        }
+
+        /// <summary>
+        /// Disposes this drawable.
+        /// </summary>
+        public void Dispose()
+        {
+            dispose(true);
+            GC.SuppressFinalize(this);
+        }
+
+        private bool isDisposed;
+
+        /// <summary>
+        /// Disposes this drawable.
+        /// </summary>
+        protected virtual void Dispose(bool isDisposing)
+        {
+        }
+
+        private void dispose(bool isDisposing)
+        {
+            if (isDisposed)
+                return;
+
+            //we can't dispose if we are mid-load, else our children may get in a bad state.
+            loadTask?.Wait();
+
+            Dispose(isDisposing);
+
+            Parent = null;
+
+            scheduler?.Dispose();
+            scheduler = null;
+
+            OnUpdate = null;
+            OnInvalidate = null;
+
+            // If this Drawable is disposed, then we need to also
+            // stop remotely rendering it.
+            proxy?.Dispose();
+
+            isDisposed = true;
+        }
+
+        /// <summary>
+        /// Whether this Drawable should be disposed when it is automatically removed from
+        /// its <see cref="Parent"/> due to <see cref="IsAlive"/> being false.
+        /// </summary>
+        public virtual bool DisposeOnDeathRemoval => false;
+
+        #endregion
+
+        #region Loading
+
+        /// <summary>
+        /// Whether this Drawable is fully loaded.
+        /// Override to false for delaying the load further (e.g. using <see cref="IsAlive"/>).
+        /// </summary>
+        public virtual bool IsLoaded => loadState >= LoadState.Loaded;
+
+        private volatile LoadState loadState;
+
+        /// <summary>
+        /// Describes the current state of this Drawable within the loading pipeline.
+        /// </summary>
+        public LoadState LoadState => loadState;
+
+        private Task loadTask;
+        private readonly object loadLock = new object();
+
+        /// <summary>
+        /// Loads this Drawable asynchronously.
+        /// </summary>
+        /// <param name="game">The game to load this Drawable on.</param>
+        /// <param name="target">
+        /// The target this Drawable may eventually be loaded into.
+        /// <see cref="Clock"/> and <see cref="Dependencies"/> are inherited from the target.
+        /// </param>
+        /// <param name="onLoaded">Callback to be invoked asynchronously after loading is complete.</param>
+        /// <returns>The task which is used for loading and callbacks.</returns>
+        internal Task LoadAsync<T>(Game game, Drawable target, Action<T> onLoaded = null)
+            where T : Drawable
+        {
+            if (loadState != LoadState.NotLoaded)
+                throw new InvalidOperationException($@"{nameof(LoadAsync)} may not be called more than once on the same Drawable.");
+
+            if (!(this is T))
+                throw new InvalidOperationException($"The {nameof(T)} parameter of the {nameof(LoadAsync)} must be a subtype of {GetType().ReadableName()}.");
+
+            loadState = LoadState.Loading;
+
+            return loadTask = Task.Run(() => Load(target.Clock, target.Dependencies)).ContinueWith(task => game.Schedule(() =>
+            {
+                task.ThrowIfFaulted();
+                onLoaded?.Invoke((T)this);
+                loadTask = null;
+            }));
+        }
+
+        private static readonly StopwatchClock perf = new StopwatchClock(true);
+
+        /// <summary>
+        /// Create a local dependency container which will be used by ourselves and all our nested children.
+        /// If not overridden, the load-time parent's dependency tree will be used.
+        /// </summary>
+        /// <param name="parent">The parent <see cref="DependencyContainer"/> which should be passed through if we want fallback lookups to work.</param>
+        /// <returns>A new dependency container to be stored for this Drawable.</returns>
+        protected virtual DependencyContainer CreateLocalDependencies(DependencyContainer parent) => parent;
+
+        /// <summary>
+        /// Contains all dependencies that can be injected into this Drawable using <see cref="BackgroundDependencyLoader"/>.
+        /// Add or override dependencies by calling <see cref="DependencyContainer.Cache{T}(T, bool, bool)"/>.
+        /// </summary>
+        protected DependencyContainer Dependencies { get; private set; }
+
+        /// <summary>
+        /// Loads this drawable, including the gathering of dependencies and initialisation of required resources.
+        /// </summary>
+        /// <param name="clock">The clock we should use by default.</param>
+        /// <param name="dependencies">The dependency tree we will inherit by default. May be extended via <see cref="CreateLocalDependencies(DependencyContainer)"/></param>
+        internal void Load(IFrameBasedClock clock, DependencyContainer dependencies)
+        {
+            // Blocks when loading from another thread already.
+            lock (loadLock)
+            {
+                switch (loadState)
+                {
+                    case LoadState.Loaded:
+                    case LoadState.Alive:
+                        return;
+                    case LoadState.Loading:
+                        break;
+                    case LoadState.NotLoaded:
+                        loadState = LoadState.Loading;
+                        break;
+                    default:
+                        Trace.Assert(false, "Impossible loading state.");
+                        break;
+                }
+
+                UpdateClock(clock);
+
+                double t1 = perf.CurrentTime;
+
+                // get our dependencies from our parent, but allow local overriding of our inherited dependency container
+                Dependencies = CreateLocalDependencies(dependencies);
+
+                Dependencies.Initialize(this);
+
+                double elapsed = perf.CurrentTime - t1;
+                if (perf.CurrentTime > 1000 && elapsed > 50 && ThreadSafety.IsUpdateThread)
+                    Logger.Log($@"Drawable [{ToString()}] took {elapsed:0.00}ms to load and was not async!", LoggingTarget.Performance);
+                loadState = LoadState.Loaded;
+            }
+        }
+
+        /// <summary>
+        /// Runs once on the update thread after loading has finished.
+        /// </summary>
+        private bool loadComplete()
+        {
+            if (loadState < LoadState.Loaded) return false;
+
+            MainThread = Thread.CurrentThread;
+            scheduler?.SetCurrentThread(MainThread);
+
+            Invalidate();
+            loadState = LoadState.Alive;
+            LoadComplete();
+            OnLoadComplete?.Invoke(this);
+            return true;
+        }
+
+        /// <summary>
+        /// Play initial animation etc.
+        /// </summary>
+        protected virtual void LoadComplete()
+        {
+        }
+
+        #endregion
+
+        #region Sorting (CreationID / Depth)
+
+        /// <summary>
+        /// Captures the order in which Drawables were created. Each Drawable
+        /// is assigned a unique, monotonically increasing ID upon creation in a thread-safe manner.
+        /// The primary use case of this ID is stable sorting of Drawables with equal
+        /// <see cref="Depth"/>.
+        /// </summary>
+        private long creationID { get; }
+
+        private static readonly AtomicCounter creation_counter = new AtomicCounter();
+
+        /// <summary>
+        /// Whether this drawable has been added to a parent <see cref="IContainer"/>. Note that this does NOT imply that
+        /// <see cref="Parent"/> has been set.
+        /// This is primarily used to block properties such as <see cref="Depth"/> that strictly rely on the value of <see cref="Parent"/>
+        /// to alert the user of an invalid operation.
+        /// </summary>
+        internal bool AddedToParentContainer;
+
+        private float depth;
+
+        /// <summary>
+        /// Controls which Drawables are behind or in front of other Drawables.
+        /// This amounts to sorting Drawables by their <see cref="Depth"/>.
+        /// A Drawable with higher <see cref="Depth"/> than another Drawable is
+        /// drawn behind the other Drawable.
+        /// </summary>
+        public float Depth
+        {
+            get { return depth; }
+            set
+            {
+                if (AddedToParentContainer)
+                    throw new InvalidOperationException($"May not change {nameof(Depth)} while inside a parent container. Use the parent's {nameof(Container.ChangeChildDepth)} instead.");
+
+                depth = value;
+            }
+        }
+
+        public class CreationOrderDepthComparer : IComparer<Drawable>
+        {
+            public virtual int Compare(Drawable x, Drawable y)
+            {
+                if (x == null) throw new ArgumentNullException(nameof(x));
+                if (y == null) throw new ArgumentNullException(nameof(y));
+
+                int i = y.Depth.CompareTo(x.Depth);
+                if (i != 0) return i;
+                return x.creationID.CompareTo(y.creationID);
+            }
+        }
+
+        public class ReverseCreationOrderDepthComparer : IComparer<Drawable>
+        {
+            public virtual int Compare(Drawable x, Drawable y)
+            {
+                if (x == null) throw new ArgumentNullException(nameof(x));
+                if (y == null) throw new ArgumentNullException(nameof(y));
+
+                int i = y.Depth.CompareTo(x.Depth);
+                if (i != 0) return i;
+                return y.creationID.CompareTo(x.creationID);
+            }
+        }
+
+        protected virtual IComparer<Drawable> DepthComparer => new CreationOrderDepthComparer();
+
+        #endregion
+
+        #region Periodic tasks (events, Scheduler, Transforms, Update)
+
+        /// <summary>
+        /// This event is fired after the <see cref="Update"/> method is called at the end of
+        /// <see cref="UpdateSubTree"/>. It should be used when a simple action should be performed
+        /// at the end of every update call which does not warrant overriding the Drawable.
+        /// </summary>
+        public Action<Drawable> OnUpdate;
+
+        /// <summary>
+        /// This event is fired after the <see cref="LoadComplete"/> method is called.
+        /// It should be used when a simple action should be performed
+        /// when the Drawable is loaded which does not warrant overriding the Drawable.
+        /// </summary>
+        public Action<Drawable> OnLoadComplete;
+
+        /// <summary>
+        /// THIS EVENT PURELY EXISTS FOR THE SCENE GRAPH VISUALIZER. DO NOT USE.
+        /// This event is fired after the <see cref="Invalidate(Invalidation, Drawable, bool)"/> method is called.
+        /// </summary>
+        internal event Action<Drawable> OnInvalidate;
+
+        private Scheduler scheduler;
+        internal Thread MainThread { get; private set; }
+
+        /// <summary>
+        /// A lazily-initialized scheduler used to schedule tasks to be invoked in future <see cref="Update"/>s calls.
+        /// The tasks are invoked at the beginning of the <see cref="Update"/> method before anything else.
+        /// </summary>
+        protected Scheduler Scheduler => scheduler ?? (scheduler = new Scheduler(MainThread));
+
+        /// <summary>
+        /// Updates this Drawable and all Drawables further down the scene graph.
+        /// Called once every frame.
+        /// </summary>
+        /// <returns>False if the drawable should not be updated.</returns>
+        public virtual bool UpdateSubTree()
+        {
+            if (isDisposed)
+                throw new ObjectDisposedException(ToString(), "Disposed Drawables may never be in the scene graph.");
+
+            if (Parent != null) //we don't want to update our clock if we are at the top of the stack. it's handled elsewhere for us.
+                customClock?.ProcessFrame();
+
+            if (loadState < LoadState.Alive)
+                if (!loadComplete()) return false;
+
+            //todo: this should be moved to after the IsVisible condition once we have TOL for transforms (and some better logic).
+            UpdateTransforms();
+
+            if (!IsPresent)
+                return true;
+
+            if (scheduler != null)
+            {
+                int amountScheduledTasks = scheduler.Update();
+                FrameStatistics.Increment(StatisticsCounterType.ScheduleInvk, amountScheduledTasks);
+            }
+
+            Update();
+            OnUpdate?.Invoke(this);
+            return true;
+        }
+
+        /// <summary>
+        /// Performs a once-per-frame update specific to this Drawable. A more elegant alternative to
+        /// <see cref="OnUpdate"/> when deriving from <see cref="Drawable"/>. Note, that this
+        /// method is always called before Drawables further down the scene graph are updated.
+        /// </summary>
+        protected virtual void Update()
+        {
+        }
+
+        #endregion
+
+        #region Position / Size (with margin)
+
+        private Vector2 position
+        {
+            get { return new Vector2(x, y); }
+            set
+            {
+                x = value.X;
+                y = value.Y;
+            }
+        }
+
+        /// <summary>
+        /// Positional offset of <see cref="Origin"/> to <see cref="RelativeAnchorPosition"/> in the
+        /// <see cref="Parent"/>'s coordinate system. May be in absolute or relative units
+        /// (controlled by <see cref="RelativePositionAxes"/>).
+        /// </summary>
+        public Vector2 Position
+        {
+            get { return position; }
+
+            set
+            {
+                if (position == value) return;
+                position = value;
+
+                Invalidate(Invalidation.MiscGeometry);
+            }
+        }
+
+        private float x;
+        private float y;
+
+        /// <summary>
+        /// X component of <see cref="Position"/>.
+        /// </summary>
+        public float X
+        {
+            get { return x; }
+            set
+            {
+                if (x == value) return;
+                x = value;
+
+                Invalidate(Invalidation.MiscGeometry);
+            }
+        }
+
+        /// <summary>
+        /// Y component of <see cref="Position"/>.
+        /// </summary>
+        public float Y
+        {
+            get { return y; }
+            set
+            {
+                if (y == value) return;
+                y = value;
+
+                Invalidate(Invalidation.MiscGeometry);
+            }
+        }
+
+        private Axes relativePositionAxes;
+
+        /// <summary>
+        /// Controls which <see cref="Axes"/> of <see cref="Position"/> are relative w.r.t.
+        /// <see cref="Parent"/>'s size (from 0 to 1) rather than absolute.
+        /// The <see cref="Axes"/> set in this property are ignored by automatically sizing
+        /// parents.
+        /// </summary>
+        /// <remarks>
+        /// When setting this property, the <see cref="Position"/> is converted such that
+        /// <see cref="DrawPosition"/> remains invariant.
+        /// </remarks>
+        public Axes RelativePositionAxes
+        {
+            get { return relativePositionAxes; }
+            set
+            {
+                if (value == relativePositionAxes)
+                    return;
+
+                // Convert coordinates from relative to absolute or vice versa
+                Vector2 conversion = relativeToAbsoluteFactor;
+                if ((value & Axes.X) > (relativePositionAxes & Axes.X))
+                    X = conversion.X == 0 ? 0 : X / conversion.X;
+                else if ((relativePositionAxes & Axes.X) > (value & Axes.X))
+                    X *= conversion.X;
+
+                if ((value & Axes.Y) > (relativePositionAxes & Axes.Y))
+                    Y = conversion.Y == 0 ? 0 : Y / conversion.Y;
+                else if ((relativePositionAxes & Axes.X) > (value & Axes.X))
+                    Y *= conversion.Y;
+
+                relativePositionAxes = value;
+
+                // No invalidation necessary as DrawPosition remains invariant.
+            }
+        }
+
+        /// <summary>
+        /// Absolute positional offset of <see cref="Origin"/> to <see cref="RelativeAnchorPosition"/>
+        /// in the <see cref="Parent"/>'s coordinate system.
+        /// </summary>
+        public Vector2 DrawPosition
+        {
+            get
+            {
+                Vector2 offset = Vector2.Zero;
+                if (Parent != null && RelativePositionAxes != Axes.None)
+                {
+                    offset = Parent.RelativeChildOffset;
+
+                    if ((RelativePositionAxes & Axes.X) == 0)
+                        offset.X = 0;
+
+                    if ((RelativePositionAxes & Axes.Y) == 0)
+                        offset.Y = 0;
+                }
+
+                return applyRelativeAxes(RelativePositionAxes, Position - offset, FillMode.Stretch);
+            }
+        }
+
+        private Vector2 size
+        {
+            get { return new Vector2(width, height); }
+            set
+            {
+                width = value.X;
+                height = value.Y;
+            }
+        }
+
+        /// <summary>
+        /// Size of this Drawable in the <see cref="Parent"/>'s coordinate system.
+        /// May be in absolute or relative units (controlled by <see cref="RelativeSizeAxes"/>).
+        /// </summary>
+        public virtual Vector2 Size
+        {
+            get { return size; }
+
+            set
+            {
+                if (size == value) return;
+                size = value;
+
+                Invalidate(Invalidation.DrawSize);
+            }
+        }
+
+        private float width;
+        private float height;
+
+        /// <summary>
+        /// X component of <see cref="Size"/>.
+        /// </summary>
+        public virtual float Width
+        {
+            get { return width; }
+            set
+            {
+                if (width == value) return;
+                width = value;
+
+                Invalidate(Invalidation.DrawSize);
+            }
+        }
+
+        /// <summary>
+        /// Y component of <see cref="Size"/>.
+        /// </summary>
+        public virtual float Height
+        {
+            get { return height; }
+            set
+            {
+                if (height == value) return;
+                height = value;
+
+                Invalidate(Invalidation.DrawSize);
+            }
+        }
+
+        private Axes relativeSizeAxes;
+
+        /// <summary>
+        /// Controls which <see cref="Axes"/> are relative sizes w.r.t. <see cref="Parent"/>'s size
+        /// (from 0 to 1) in the <see cref="Parent"/>'s coordinate system, rather than absolute sizes.
+        /// The <see cref="Axes"/> set in this property are ignored by automatically sizing
+        /// parents.
+        /// </summary>
+        /// <remarks>
+        /// If an axis becomes relatively sized and its component of <see cref="Size"/> was previously 0,
+        /// then it automatically becomes 1. In all other cases <see cref="Size"/> is converted such that
+        /// <see cref="DrawSize"/> remains invariant across changes of this property.
+        /// </remarks>
+        public virtual Axes RelativeSizeAxes
+        {
+            get { return relativeSizeAxes; }
+            set
+            {
+                if (value == relativeSizeAxes)
+                    return;
+
+                // In some cases we cannot easily preserve our size, and so we simply invalidate and
+                // leave correct sizing to the user.
+                if (fillMode != FillMode.Stretch && (value == Axes.Both || relativeSizeAxes == Axes.Both))
+                    Invalidate(Invalidation.DrawSize);
+                else
+                {
+                    // Convert coordinates from relative to absolute or vice versa
+                    Vector2 conversion = relativeToAbsoluteFactor;
+                    if ((value & Axes.X) > (relativeSizeAxes & Axes.X))
+                        Width = conversion.X == 0 ? 0 : Width / conversion.X;
+                    else if ((relativeSizeAxes & Axes.X) > (value & Axes.X))
+                        Width *= conversion.X;
+
+                    if ((value & Axes.Y) > (relativeSizeAxes & Axes.Y))
+                        Height = conversion.Y == 0 ? 0 : Height / conversion.Y;
+                    else if ((relativeSizeAxes & Axes.Y) > (value & Axes.Y))
+                        Height *= conversion.Y;
+
+                    // No invalidation is necessary as DrawSize remains invariant.
+                }
+
+                relativeSizeAxes = value;
+
+                if ((relativeSizeAxes & Axes.X) > 0 && Width == 0) Width = 1;
+                if ((relativeSizeAxes & Axes.Y) > 0 && Height == 0) Height = 1;
+
+                OnSizingChanged();
+            }
+        }
+
+        private Cached<Vector2> drawSizeBacking;
+
+        /// <summary>
+        /// Absolute size of this Drawable in the <see cref="Parent"/>'s coordinate system.
+        /// </summary>
+        public Vector2 DrawSize => drawSizeBacking.IsValid ? drawSizeBacking : (drawSizeBacking.Value = applyRelativeAxes(RelativeSizeAxes, Size, FillMode));
+
+        /// <summary>
+        /// X component of <see cref="DrawSize"/>.
+        /// </summary>
+        public float DrawWidth => DrawSize.X;
+
+        /// <summary>
+        /// Y component of <see cref="DrawSize"/>.
+        /// </summary>
+        public float DrawHeight => DrawSize.Y;
+
+        private MarginPadding margin;
+
+        /// <summary>
+        /// Size of an empty region around this Drawable used to manipulate
+        /// layout. Does not affect <see cref="DrawSize"/> or the region of accepted input,
+        /// but does affect <see cref="LayoutSize"/>.
+        /// </summary>
+        public MarginPadding Margin
+        {
+            get { return margin; }
+            set
+            {
+                if (margin.Equals(value)) return;
+
+                margin = value;
+                margin.ThrowIfNegative();
+
+                Invalidate(Invalidation.MiscGeometry);
+            }
+        }
+
+        /// <summary>
+        /// Absolute size of this Drawable's layout rectangle in the <see cref="Parent"/>'s
+        /// coordinate system; i.e. <see cref="DrawSize"/> with the addition of <see cref="Margin"/>.
+        /// </summary>
+        public Vector2 LayoutSize => DrawSize + new Vector2(margin.TotalHorizontal, margin.TotalVertical);
+
+        /// <summary>
+        /// Absolutely sized rectangle for drawing in the <see cref="Parent"/>'s coordinate system.
+        /// Based on <see cref="DrawSize"/>.
+        /// </summary>
+        public RectangleF DrawRectangle
+        {
+            get
+            {
+                Vector2 s = DrawSize;
+                return new RectangleF(0, 0, s.X, s.Y);
+            }
+        }
+
+        /// <summary>
+        /// Absolutely sized rectangle for layout in the <see cref="Parent"/>'s coordinate system.
+        /// Based on <see cref="LayoutSize"/> and <see cref="margin"/>.
+        /// </summary>
+        public RectangleF LayoutRectangle
+        {
+            get
+            {
+                Vector2 s = LayoutSize;
+                return new RectangleF(-margin.Left, -margin.Top, s.X, s.Y);
+            }
+        }
+
+        /// <summary>
+        /// Helper function for converting potentially relative coordinates in the
+        /// <see cref="Parent"/>'s space to absolute coordinates based on which
+        /// axes are relative. <see cref="Axes"/>
+        /// </summary>
+        /// <param name="relativeAxes">Describes which axes are relative.</param>
+        /// <param name="v">The coordinates to convert.</param>
+        /// <param name="fillMode">The <see cref="FillMode"/> to be used.</param>
+        /// <returns>Absolute coordinates in <see cref="Parent"/>'s space.</returns>
+        private Vector2 applyRelativeAxes(Axes relativeAxes, Vector2 v, FillMode fillMode)
+        {
+            if (relativeAxes != Axes.None)
+            {
+                Vector2 conversion = relativeToAbsoluteFactor;
+
+                // FillMode only makes sense if both axes are relatively sized as the general rule
+                // for n-dimensional aspect preservation is to simply take the minimum or the maximum
+                // scale among all active axes. For single axes the minimum / maximum is just the
+                // value itself.
+                if (relativeAxes == Axes.Both && fillMode != FillMode.Stretch)
+                {
+                    if (fillMode == FillMode.Fill)
+                        conversion = new Vector2(Math.Max(conversion.X, conversion.Y * fillAspectRatio));
+                    else if (fillMode == FillMode.Fit)
+                        conversion = new Vector2(Math.Min(conversion.X, conversion.Y * fillAspectRatio));
+                    conversion.Y /= fillAspectRatio;
+                }
+
+                if ((relativeAxes & Axes.X) > 0)
+                    v.X *= conversion.X;
+                if ((relativeAxes & Axes.Y) > 0)
+                    v.Y *= conversion.Y;
+            }
+            return v;
+        }
+
+        /// <summary>
+        /// Conversion factor from relative to absolute coordinates in the <see cref="Parent"/>'s space.
+        /// </summary>
+        private Vector2 relativeToAbsoluteFactor => Parent?.RelativeToAbsoluteFactor ?? Vector2.One;
+
+        private Axes bypassAutoSizeAxes;
+
+        /// <summary>
+        /// Controls which <see cref="Axes"/> are ignored by parent <see cref="Parent"/> automatic sizing.
+        /// Most notably, <see cref="RelativePositionAxes"/> and <see cref="RelativeSizeAxes"/> do not affect
+        /// automatic sizing to avoid circular size dependencies.
+        /// </summary>
+        public Axes BypassAutoSizeAxes
+        {
+            get { return bypassAutoSizeAxes | relativeSizeAxes | relativePositionAxes; }
+
+            set
+            {
+                if (value == bypassAutoSizeAxes)
+                    return;
+
+                bypassAutoSizeAxes = value;
+                Parent?.InvalidateFromChild(Invalidation.RequiredParentSizeToFit);
+            }
+        }
+
+        /// <summary>
+        /// Computes the bounding box of this drawable in its parent's space.
+        /// </summary>
+        public virtual RectangleF BoundingBox => ToParentSpace(LayoutRectangle).AABBFloat;
+
+        /// <summary>
+        /// Called whenever the <see cref="RelativeSizeAxes"/> of this drawable is changed, or when the <see cref="Container{T}.AutoSizeAxes"/> are changed if this drawable is a <see cref="Container{T}"/>.
+        /// </summary>
+        protected virtual void OnSizingChanged() { }
+
+        #endregion
+
+        #region Scale / Shear / Rotation
+
+        private Vector2 scale = Vector2.One;
+
+        /// <summary>
+        /// Base relative scaling factor around <see cref="OriginPosition"/>.
+        /// </summary>
+        public Vector2 Scale
+        {
+            get { return scale; }
+
+            set
+            {
+                if (scale == value) return;
+                scale = value;
+
+                Invalidate(Invalidation.MiscGeometry);
+            }
+        }
+
+        private float fillAspectRatio = 1;
+
+        /// <summary>
+        /// The desired ratio of width to height when under the effect of a non-stretching <see cref="FillMode"/>
+        /// and <see cref="RelativeSizeAxes"/> being <see cref="Axes.Both"/>.
+        /// </summary>
+        public float FillAspectRatio
+        {
+            get { return fillAspectRatio; }
+
+            set
+            {
+                if (fillAspectRatio == value) return;
+                fillAspectRatio = value;
+
+                if (fillMode != FillMode.Stretch && RelativeSizeAxes == Axes.Both)
+                    Invalidate(Invalidation.DrawSize);
+            }
+        }
+
+        private FillMode fillMode;
+
+        /// <summary>
+        /// Controls the behavior of <see cref="RelativeSizeAxes"/> when it is set to <see cref="Axes.Both"/>.
+        /// Otherwise, this member has no effect. By default, stretching is used, which simply scales
+        /// this drawable's <see cref="Size"/> according to <see cref="Parent"/>'s <see cref="IContainer.RelativeToAbsoluteFactor"/>
+        /// disregarding this drawable's <see cref="FillAspectRatio"/>. Other values of <see cref="FillMode"/> preserve <see cref="FillAspectRatio"/>.
+        /// </summary>
+        public FillMode FillMode
+        {
+            get { return fillMode; }
+
+            set
+            {
+                if (fillMode == value) return;
+                fillMode = value;
+
+                Invalidate(Invalidation.DrawSize);
+            }
+        }
+
+        /// <summary>
+        /// Relative scaling factor around <see cref="OriginPosition"/>.
+        /// </summary>
+        protected virtual Vector2 DrawScale => Scale;
+
+        private Vector2 shear = Vector2.Zero;
+
+        /// <summary>
+        /// Relative shearing factor. The X dimension is relative w.r.t. <see cref="Height"/>
+        /// and the Y dimension relative w.r.t. <see cref="Width"/>.
+        /// </summary>
+        public Vector2 Shear
+        {
+            get { return shear; }
+
+            set
+            {
+                if (shear == value) return;
+                shear = value;
+
+                Invalidate(Invalidation.MiscGeometry);
+            }
+        }
+
+        private float rotation;
+
+        /// <summary>
+        /// Rotation in degrees around <see cref="OriginPosition"/>.
+        /// </summary>
+        public float Rotation
+        {
+            get { return rotation; }
+
+            set
+            {
+                if (value == rotation) return;
+                rotation = value;
+
+                Invalidate(Invalidation.MiscGeometry);
+            }
+        }
+
+        #endregion
+
+        #region Origin / Anchor
+
+        private Anchor origin = Anchor.TopLeft;
+
+        /// <summary>
+        /// The origin of the local coordinate system of this Drawable.
+        /// Can either be one of 9 relative positions (0, 0.5, and 1 in x and y)
+        /// or a fixed absolute position via <see cref="OriginPosition"/>.
+        /// </summary>
+        public virtual Anchor Origin
+        {
+            get { return origin; }
+
+            set
+            {
+                if (origin == value) return;
+
+                if (value == 0)
+                    throw new ArgumentException("Cannot set origin to 0.", nameof(value));
+
+                origin = value;
+                Invalidate(Invalidation.MiscGeometry);
+            }
+        }
+
+
+        private Vector2 customOrigin;
+
+        /// <summary>
+        /// The origin of the local coordinate system of this Drawable
+        /// in relative coordinates expressed in the coordinate system with origin at the
+        /// top left corner of the <see cref="DrawRectangle"/> (not <see cref="LayoutRectangle"/>).
+        /// </summary>
+        public Vector2 RelativeOriginPosition
+        {
+            get
+            {
+                if (Origin == Anchor.Custom)
+                    throw new InvalidOperationException(@"Can not obtain relative origin position for custom origins.");
+
+                Vector2 result = Vector2.Zero;
+                if ((origin & Anchor.x1) > 0)
+                    result.X = 0.5f;
+                else if ((origin & Anchor.x2) > 0)
+                    result.X = 1;
+
+                if ((origin & Anchor.y1) > 0)
+                    result.Y = 0.5f;
+                else if ((origin & Anchor.y2) > 0)
+                    result.Y = 1;
+
+                return result;
+            }
+        }
+
+        /// <summary>
+        /// The origin of the local coordinate system of this Drawable
+        /// in absolute coordinates expressed in the coordinate system with origin at the
+        /// top left corner of the <see cref="DrawRectangle"/> (not <see cref="LayoutRectangle"/>).
+        /// </summary>
+        public virtual Vector2 OriginPosition
+        {
+            get
+            {
+                Vector2 result;
+                if (Origin == Anchor.Custom)
+                    result = customOrigin;
+                else if (Origin == Anchor.TopLeft)
+                    result = Vector2.Zero;
+                else
+                    result = computeAnchorPosition(LayoutSize, Origin);
+
+                return result - new Vector2(margin.Left, margin.Top);
+            }
+
+            set
+            {
+                customOrigin = value;
+                Origin = Anchor.Custom;
+            }
+        }
+
+
+        private Anchor anchor = Anchor.TopLeft;
+
+        /// <summary>
+        /// Specifies where <see cref="Origin"/> is attached to the <see cref="Parent"/>
+        /// in the coordinate system with origin at the top left corner of the
+        /// <see cref="Parent"/>'s <see cref="DrawRectangle"/>.
+        /// Can either be one of 9 relative positions (0, 0.5, and 1 in x and y)
+        /// or a fixed absolute position via <see cref="RelativeAnchorPosition"/>.
+        /// </summary>
+        public Anchor Anchor
+        {
+            get { return anchor; }
+
+            set
+            {
+                if (anchor == value) return;
+
+                if (value == 0)
+                    throw new ArgumentException("Cannot set anchor to 0.", nameof(value));
+
+                anchor = value;
+                Invalidate(Invalidation.MiscGeometry);
+            }
+        }
+
+
+        private Vector2 customRelativeAnchorPosition;
+
+        /// <summary>
+        /// Specifies in relative coordinates where <see cref="Origin"/> is attached
+        /// to the <see cref="Parent"/> in the coordinate system with origin at the top
+        /// left corner of the <see cref="Parent"/>'s <see cref="DrawRectangle"/>, and
+        /// a value of <see cref="Vector2.One"/> referring to the bottom right corner of
+        /// the <see cref="Parent"/>'s <see cref="DrawRectangle"/>.
+        /// </summary>
+        public Vector2 RelativeAnchorPosition
+        {
+            get
+            {
+                if (Anchor == Anchor.Custom)
+                    return customRelativeAnchorPosition;
+
+                Vector2 result = Vector2.Zero;
+                if ((anchor & Anchor.x1) > 0)
+                    result.X = 0.5f;
+                else if ((anchor & Anchor.x2) > 0)
+                    result.X = 1;
+
+                if ((anchor & Anchor.y1) > 0)
+                    result.Y = 0.5f;
+                else if ((anchor & Anchor.y2) > 0)
+                    result.Y = 1;
+
+                return result;
+            }
+
+            set
+            {
+                customRelativeAnchorPosition = value;
+                Anchor = Anchor.Custom;
+            }
+        }
+
+        /// <summary>
+        /// Specifies in absolute coordinates where <see cref="Origin"/> is attached
+        /// to the <see cref="Parent"/> in the coordinate system with origin at the top
+        /// left corner of the <see cref="Parent"/>'s <see cref="DrawRectangle"/>.
+        /// </summary>
+        public Vector2 AnchorPosition => RelativeAnchorPosition * Parent?.ChildSize ?? Vector2.Zero;
+
+        /// <summary>
+        /// Helper function to compute an absolute position given an absolute size and
+        /// a relative <see cref="Graphics.Anchor"/>.
+        /// </summary>
+        /// <param name="size">Absolute size</param>
+        /// <param name="anchor">Relative <see cref="Graphics.Anchor"/></param>
+        /// <returns>Absolute position</returns>
+        private static Vector2 computeAnchorPosition(Vector2 size, Anchor anchor)
+        {
+            Vector2 result = Vector2.Zero;
+
+            if ((anchor & Anchor.x1) > 0)
+                result.X = size.X / 2f;
+            else if ((anchor & Anchor.x2) > 0)
+                result.X = size.X;
+
+            if ((anchor & Anchor.y1) > 0)
+                result.Y = size.Y / 2f;
+            else if ((anchor & Anchor.y2) > 0)
+                result.Y = size.Y;
+
+            return result;
+        }
+
+        #endregion
+
+        #region Colour / Alpha / Blending
+
+        private ColourInfo colourInfo = ColourInfo.SingleColour(Color4.White);
+
+        /// <summary>
+        /// Colours of the individual corner vertices of this Drawable in sRGB space.
+        /// </summary>
+        public ColourInfo ColourInfo
+        {
+            get { return colourInfo; }
+
+            set
+            {
+                if (colourInfo.Equals(value)) return;
+                colourInfo = value;
+
+                Invalidate(Invalidation.Colour);
+            }
+        }
+
+        /// <summary>
+        /// Colour of this Drawable in sRGB space. Only valid if no individual colours
+        /// have been specified for each corner vertex via <see cref="ColourInfo"/>.
+        /// </summary>
+        public SRGBColour Colour
+        {
+            get { return colourInfo.Colour; }
+
+            set
+            {
+                if (colourInfo.HasSingleColour && colourInfo.TopLeft.Equals(value)) return;
+
+                colourInfo.Colour = value;
+
+                Invalidate(Invalidation.Colour);
+            }
+        }
+
+        private float alpha = 1.0f;
+
+        /// <summary>
+        /// Multiplicative alpha factor applied on top of <see cref="ColourInfo"/> and its existing
+        /// alpha channel(s).
+        /// </summary>
+        public float Alpha
+        {
+            get { return alpha; }
+
+            set
+            {
+                if (alpha == value) return;
+
+                Invalidate(Invalidation.Colour);
+
+                alpha = value;
+            }
+        }
+
+        private const float visibility_cutoff = 0.0001f;
+
+        /// <summary>
+        /// Determines whether this Drawable is present based on its <see cref="Alpha"/> value.
+        /// Can be forced always on with <see cref="AlwaysPresent"/>.
+        /// </summary>
+        public virtual bool IsPresent => AlwaysPresent || Alpha > visibility_cutoff;
+
+        private bool alwaysPresent;
+
+        /// <summary>
+        /// If true, forces <see cref="IsPresent"/> to always be true. In other words,
+        /// this drawable is always considered for layout, input, and drawing, regardless
+        /// of alpha value.
+        /// </summary>
+        public bool AlwaysPresent
+        {
+            get { return alwaysPresent; }
+
+            set
+            {
+                if (alwaysPresent == value) return;
+
+                Invalidate(Invalidation.Colour);
+
+                alwaysPresent = value;
+            }
+        }
+
+        private BlendingMode blendingMode;
+
+        /// <summary>
+        /// Determines how this Drawable is blended with other already drawn Drawables.
+        /// Inherits the <see cref="Parent"/>'s <see cref="BlendingMode"/> by default.
+        /// </summary>
+        public BlendingMode BlendingMode
+        {
+            get { return blendingMode; }
+
+            set
+            {
+                if (blendingMode == value) return;
+
+                blendingMode = value;
+                Invalidate(Invalidation.Colour);
+            }
+        }
+
+        #endregion
+
+        #region Timekeeping
+
+        private IFrameBasedClock customClock;
+        private IFrameBasedClock clock;
+
+        /// <summary>
+        /// The clock of this drawable. Used for keeping track of time across
+        /// frames. By default is inherited from <see cref="Parent"/>.
+        /// If set, then the provided value is used as a custom clock and the
+        /// <see cref="Parent"/>'s clock is ignored.
+        /// </summary>
+        public override IFrameBasedClock Clock
+        {
+            get { return clock; }
+            set
+            {
+                customClock = value;
+                UpdateClock(customClock);
+            }
+        }
+
+        /// <summary>
+        /// Updates the clock to be used. Has no effect if this drawable
+        /// uses a custom clock.
+        /// </summary>
+        /// <param name="clock">The new clock to be used.</param>
+        public virtual void UpdateClock(IFrameBasedClock clock)
+        {
+            this.clock = customClock ?? clock;
+        }
+
+        /// <summary>
+        /// The time at which this drawable becomes valid (and is considered for drawing).
+        /// </summary>
+        public virtual double LifetimeStart { get; set; } = double.MinValue;
+
+        /// <summary>
+        /// The time at which this drawable is no longer valid (and is considered for disposal).
+        /// </summary>
+        public virtual double LifetimeEnd { get; set; } = double.MaxValue;
+
+        /// <summary>
+        /// Updates the current time to the provided time. For drawables this is a no-op
+        /// as they obtain their time via their <see cref="Clock"/>.
+        /// </summary>
+        public void UpdateTime(FrameTimeInfo time)
+        {
+        }
+
+        /// <summary>
+        /// Whether this drawable is alive.
+        /// </summary>
+        public virtual bool IsAlive
+        {
+            get
+            {
+                //we have been loaded but our parent has since been nullified
+                if (Parent == null && IsLoaded) return false;
+
+                if (LifetimeStart == double.MinValue && LifetimeEnd == double.MaxValue)
+                    return true;
+
+                return Time.Current >= LifetimeStart && Time.Current < LifetimeEnd;
+            }
+        }
+
+        /// <summary>
+        /// Whether to remove the drawable from its parent's children when it's not alive.
+        /// </summary>
+        public virtual bool RemoveWhenNotAlive => Parent == null || Time.Current > LifetimeStart;
+
+        #endregion
+
+        #region Parenting (scene graph operations, including ProxyDrawable)
+
+        private IContainer parent;
+
+        /// <summary>
+        /// The parent of this drawable in the scene graph.
+        /// </summary>
+        public IContainer Parent
+        {
+            get { return parent; }
+            internal set
+            {
+                if (isDisposed)
+                    throw new ObjectDisposedException(ToString(), "Disposed Drawables may never get a parent and return to the scene graph.");
+
+                AddedToParentContainer = value != null;
+
+                if (parent == value) return;
+
+                if (value != null && parent != null)
+                    throw new InvalidOperationException("May not add a drawable to multiple containers.");
+
+                parent = value;
+                Invalidate(InvalidationFromParentSize | Invalidation.Colour);
+
+                if (parent != null)
+                {
+                    //we should already have a clock at this point (from our LoadRequested invocation)
+                    //this just ensures we have the most recent parent clock.
+                    //we may want to consider enforcing that parent.Clock == clock here.
+                    UpdateClock(parent.Clock);
+                }
+            }
+        }
+
+        /// <summary>
+        /// Refers to the original if this drawable was created via
+        /// <see cref="CreateProxy"/>. Otherwise refers to this.
+        /// </summary>
+        internal virtual Drawable Original => this;
+
+        /// <summary>
+        /// True iff <see cref="CreateProxy"/> has been called before.
+        /// </summary>
+        internal bool HasProxy => proxy != null;
+
+        private ProxyDrawable proxy;
+
+        /// <summary>
+        /// Creates a proxy drawable which can be inserted elsewhere in the scene graph.
+        /// Will cause the original instance to not render itself.
+        /// Creating multiple proxies is not supported and will result in an
+        /// <see cref="InvalidOperationException"/>.
+        /// </summary>
+        public ProxyDrawable CreateProxy()
+        {
+            if (proxy != null)
+                throw new InvalidOperationException("Multiple proxies are not supported.");
+            return proxy = new ProxyDrawable(this);
+        }
+
+        #endregion
+
+        #region Caching & invalidation (for things too expensive to compute every frame)
+
+        /// <summary>
+        /// Was this Drawable masked away completely during the last frame?
+        /// This is measured conservatively, i.e. it is only true when the Drawable was
+        /// actually masked away, but it may be false, even if the Drawable was masked away.
+        /// </summary>
+        internal bool IsMaskedAway;
+
+        private Cached<Quad> screenSpaceDrawQuadBacking;
+
+        protected virtual Quad ComputeScreenSpaceDrawQuad() => ToScreenSpace(DrawRectangle);
+
+        /// <summary>
+        /// The screen-space quad this drawable occupies.
+        /// </summary>
+        public virtual Quad ScreenSpaceDrawQuad => screenSpaceDrawQuadBacking.IsValid ? screenSpaceDrawQuadBacking : (screenSpaceDrawQuadBacking.Value = ComputeScreenSpaceDrawQuad());
+
+
+        private Cached<DrawInfo> drawInfoBacking;
+
+        private DrawInfo computeDrawInfo()
+        {
+            DrawInfo di = Parent?.DrawInfo ?? new DrawInfo(null);
+
+            Vector2 pos = DrawPosition + AnchorPosition;
+            Vector2 drawScale = DrawScale;
+            BlendingMode localBlendingMode = BlendingMode;
+
+            if (Parent != null)
+            {
+                pos += Parent.ChildOffset;
+
+                if (localBlendingMode == BlendingMode.Inherit)
+                    localBlendingMode = Parent.BlendingMode;
+            }
+
+            di.ApplyTransform(pos, drawScale, Rotation, Shear, OriginPosition);
+            di.Blending = new BlendingInfo(localBlendingMode);
+
+            ColourInfo colour = alpha != 1 ? colourInfo.MultiplyAlpha(alpha) : colourInfo;
+
+            // No need for a Parent null check here, because null parents always have
+            // a single colour (white).
+            if (di.Colour.HasSingleColour)
+                di.Colour.ApplyChild(colour);
+            else
+            {
+                Debug.Assert(Parent != null,
+                    $"The {nameof(di)} of null parents should always have the single colour white, and therefore this branch should never be hit.");
+
+                // Cannot use ToParentSpace here, because ToParentSpace depends on DrawInfo to be completed
+                Quad interp = Quad.FromRectangle(DrawRectangle) * (di.Matrix * Parent.DrawInfo.MatrixInverse);
+                Vector2 parentSize = Parent.DrawSize;
+
+                interp.TopLeft = Vector2.Divide(interp.TopLeft, parentSize);
+                interp.TopRight = Vector2.Divide(interp.TopRight, parentSize);
+                interp.BottomLeft = Vector2.Divide(interp.BottomLeft, parentSize);
+                interp.BottomRight = Vector2.Divide(interp.BottomRight, parentSize);
+
+                di.Colour.ApplyChild(colour, interp);
+            }
+
+            return di;
+        }
+
+        /// <summary>
+        /// Contains a linear transformation, colour information, and blending information
+        /// of this drawable.
+        /// </summary>
+        public virtual DrawInfo DrawInfo => drawInfoBacking.IsValid ? drawInfoBacking : (drawInfoBacking.Value = computeDrawInfo());
+
+
+        private Cached<Vector2> requiredParentSizeToFitBacking;
+
+        private Vector2 computeRequiredParentSizeToFit()
+        {
+            // Auxilary variables required for the computation
+            Vector2 ap = AnchorPosition;
+            Vector2 rap = RelativeAnchorPosition;
+
+            Vector2 ratio1 = new Vector2(
+                rap.X <= 0 ? 0 : 1 / rap.X,
+                rap.Y <= 0 ? 0 : 1 / rap.Y);
+
+            Vector2 ratio2 = new Vector2(
+                rap.X >= 1 ? 0 : 1 / (1 - rap.X),
+                rap.Y >= 1 ? 0 : 1 / (1 - rap.Y));
+
+            RectangleF bbox = BoundingBox;
+
+            // Compute the required size of the parent such that we fit in snugly when positioned
+            // at our relative anchor in the parent.
+            Vector2 topLeftOffset = ap - bbox.TopLeft;
+            Vector2 topLeftSize1 = topLeftOffset * ratio1;
+            Vector2 topLeftSize2 = -topLeftOffset * ratio2;
+
+            Vector2 bottomRightOffset = ap - bbox.BottomRight;
+            Vector2 bottomRightSize1 = bottomRightOffset * ratio1;
+            Vector2 bottomRightSize2 = -bottomRightOffset * ratio2;
+
+            // Expand bounds according to clipped offset
+            return Vector2.ComponentMax(
+                Vector2.ComponentMax(topLeftSize1, topLeftSize2),
+                Vector2.ComponentMax(bottomRightSize1, bottomRightSize2));
+        }
+
+        /// <summary>
+        /// Returns the size of the smallest axis aligned box in parent space which
+        /// encompasses this drawable while preserving this drawable's
+        /// <see cref="RelativeAnchorPosition"/>.
+        /// If a component of <see cref="RelativeAnchorPosition"/> is smaller than zero
+        /// or larger than one, then it is impossible to preserve <see cref="RelativeAnchorPosition"/>
+        /// while fitting into the parent, and thus <see cref="RelativeAnchorPosition"/> returns
+        /// zero in that dimension; i.e. we no longer fit into the parent.
+        /// This behavior is prominent with non-centre and non-custom <see cref="Anchor"/> values.
+        /// </summary>
+        internal Vector2 RequiredParentSizeToFit => requiredParentSizeToFitBacking.IsValid ? requiredParentSizeToFitBacking : (requiredParentSizeToFitBacking.Value = computeRequiredParentSizeToFit());
+
+
+        private static readonly AtomicCounter invalidation_counter = new AtomicCounter();
+        private long invalidationID;
+
+        /// <summary>
+        /// Invalidates draw matrix and autosize caches.
+        /// </summary>
+        /// <returns>If the invalidate was actually necessary.</returns>
+        public virtual bool Invalidate(Invalidation invalidation = Invalidation.All, Drawable source = null, bool shallPropagate = true)
+        {
+            if (invalidation == Invalidation.None)
+                return false;
+
+            if (shallPropagate && Parent != null && source != Parent)
+                Parent.InvalidateFromChild(invalidation);
+
+            bool alreadyInvalidated = true;
+
+            // Either ScreenSize OR ScreenPosition OR Colour
+            if ((invalidation & (Invalidation.DrawInfo | Invalidation.RequiredParentSizeToFit | Invalidation.Colour)) > 0)
+            {
+                if ((invalidation & Invalidation.RequiredParentSizeToFit) > 0)
+                    alreadyInvalidated &= !requiredParentSizeToFitBacking.Invalidate();
+
+                alreadyInvalidated &= !screenSpaceDrawQuadBacking.Invalidate();
+                alreadyInvalidated &= !drawInfoBacking.Invalidate();
+                alreadyInvalidated &= !drawSizeBacking.Invalidate();
+            }
+
+            if (!alreadyInvalidated || (invalidation & Invalidation.DrawNode) > 0)
+                invalidationID = invalidation_counter.Increment();
+
+            OnInvalidate?.Invoke(this);
+
+            return !alreadyInvalidated;
+        }
+
+        public Invalidation InvalidationFromParentSize
+        {
+            get
+            {
+                Invalidation result = Invalidation.DrawInfo;
+                if (RelativeSizeAxes != Axes.None)
+                    result |= Invalidation.DrawSize;
+                if (RelativePositionAxes != Axes.None)
+                    result |= Invalidation.MiscGeometry;
+                return result;
+            }
+        }
+
+        #endregion
+
+        #region DrawNode
+
+        private readonly DrawNode[] drawNodes = new DrawNode[3];
+
+        /// <summary>
+        /// Generates the DrawNode for ourselves.
+        /// </summary>
+        /// <returns>A complete and updated DrawNode, or null if the DrawNode would be invisible.</returns>
+        internal virtual DrawNode GenerateDrawNodeSubtree(int treeIndex, RectangleF bounds)
+        {
+            DrawNode node = drawNodes[treeIndex];
+            if (node == null)
+            {
+                drawNodes[treeIndex] = node = CreateDrawNode();
+                FrameStatistics.Increment(StatisticsCounterType.DrawNodeCtor);
+            }
+
+            if (invalidationID != node.InvalidationID)
+            {
+                ApplyDrawNode(node);
+                FrameStatistics.Increment(StatisticsCounterType.DrawNodeAppl);
+            }
+
+            return node;
+        }
+
+        /// <summary>
+        /// Fills a given draw node with all information required to draw this drawable.
+        /// </summary>
+        /// <param name="node">The node to fill with information.</param>
+        protected virtual void ApplyDrawNode(DrawNode node)
+        {
+            node.DrawInfo = DrawInfo;
+            node.InvalidationID = invalidationID;
+        }
+
+        /// <summary>
+        /// Creates a draw node capable of containing all information required to draw this drawable.
+        /// </summary>
+        /// <returns>The created draw node.</returns>
+        protected virtual DrawNode CreateDrawNode() => new DrawNode();
+
+        #endregion
+
+        #region DrawInfo-based coordinate system conversions
+
+        /// <summary>
+        /// Accepts a vector in local coordinates and converts it to coordinates in another Drawable's space.
+        /// </summary>
+        /// <param name="input">A vector in local coordinates.</param>
+        /// <param name="other">The drawable in which space we want to transform the vector to.</param>
+        /// <returns>The vector in other's coordinates.</returns>
+        public Vector2 ToSpaceOfOtherDrawable(Vector2 input, IDrawable other)
+        {
+            if (other == this)
+                return input;
+
+            return input * DrawInfo.Matrix * other.DrawInfo.MatrixInverse;
+        }
+
+        /// <summary>
+        /// Accepts a rectangle in local coordinates and converts it to coordinates in another Drawable's space.
+        /// </summary>
+        /// <param name="input">A rectangle in local coordinates.</param>
+        /// <param name="other">The drawable in which space we want to transform the rectangle to.</param>
+        /// <returns>The rectangle in other's coordinates.</returns>
+        public Quad ToSpaceOfOtherDrawable(RectangleF input, IDrawable other)
+        {
+            if (other == this)
+                return input;
+
+            return Quad.FromRectangle(input) * (DrawInfo.Matrix * other.DrawInfo.MatrixInverse);
+        }
+
+        /// <summary>
+        /// Accepts a vector in local coordinates and converts it to coordinates in Parent's space.
+        /// </summary>
+        /// <param name="input">A vector in local coordinates.</param>
+        /// <returns>The vector in Parent's coordinates.</returns>
+        public Vector2 ToParentSpace(Vector2 input) => ToSpaceOfOtherDrawable(input, Parent);
+
+        /// <summary>
+        /// Accepts a rectangle in local coordinates and converts it to a quad in Parent's space.
+        /// </summary>
+        /// <param name="input">A rectangle in local coordinates.</param>
+        /// <returns>The quad in Parent's coordinates.</returns>
+        public Quad ToParentSpace(RectangleF input) => ToSpaceOfOtherDrawable(input, Parent);
+
+        /// <summary>
+        /// Accepts a vector in local coordinates and converts it to coordinates in screen space.
+        /// </summary>
+        /// <param name="input">A vector in local coordinates.</param>
+        /// <returns>The vector in screen coordinates.</returns>
+        public Vector2 ToScreenSpace(Vector2 input)
+        {
+            return input * DrawInfo.Matrix;
+        }
+
+        /// <summary>
+        /// Accepts a rectangle in local coordinates and converts it to a quad in screen space.
+        /// </summary>
+        /// <param name="input">A rectangle in local coordinates.</param>
+        /// <returns>The quad in screen coordinates.</returns>
+        public Quad ToScreenSpace(RectangleF input)
+        {
+            return Quad.FromRectangle(input) * DrawInfo.Matrix;
+        }
+
+        /// <summary>
+        /// Accepts a vector in screen coordinates and converts it to coordinates in local space.
+        /// </summary>
+        /// <param name="screenSpacePos">A vector in screen coordinates.</param>
+        /// <returns>The vector in local coordinates.</returns>
+        public Vector2 ToLocalSpace(Vector2 screenSpacePos)
+        {
+            return screenSpacePos * DrawInfo.MatrixInverse;
+        }
+
+        /// <summary>
+        /// Accepts a quad in screen coordinates and converts it to coordinates in local space.
+        /// </summary>
+        /// <param name="screenSpaceQuad">A quad in screen coordinates.</param>
+        /// <returns>The quad in local coordinates.</returns>
+        public Quad ToLocalSpace(Quad screenSpaceQuad)
+        {
+            return screenSpaceQuad * DrawInfo.MatrixInverse;
+        }
+
+        #endregion
+
+        #region Interaction / Input
+
+        /// <summary>
+        /// Triggers <see cref="OnHover(InputState)"/> with a local version of the given <see cref="InputState"/>.
+        /// </summary>
+        public bool TriggerOnHover(InputState screenSpaceState) => OnHover(createCloneInParentSpace(screenSpaceState));
+
+        /// <summary>
+        /// Triggered once when this Drawable becomes hovered.
+        /// </summary>
+        /// <param name="state">The state at which the Drawable becomes hovered.</param>
+        /// <returns>True if this Drawable would like to handle the hover. If so, then
+        /// no further Drawables up the scene graph will receive hovering events. If
+        /// false, however, then <see cref="OnHoverLost(InputState)"/> will still be
+        /// received once hover is lost.</returns>
+        protected virtual bool OnHover(InputState state) => false;
+
+        /// <summary>
+        /// Triggers <see cref="OnHoverLost(InputState)"/> with a local version of the given <see cref="InputState"/>.
+        /// </summary>
+        public void TriggerOnHoverLost(InputState screenSpaceState) => OnHoverLost(createCloneInParentSpace(screenSpaceState));
+
+        /// <summary>
+        /// Triggered whenever this drawable is no longer hovered.
+        /// </summary>
+        /// <param name="state">The state at which hover is lost.</param>
+        protected virtual void OnHoverLost(InputState state)
+        {
+        }
+
+        /// <summary>
+        /// Triggers <see cref="OnMouseDown(InputState, MouseDownEventArgs)"/> with a local version of the given <see cref="InputState"/>.
+        /// </summary>
+        public bool TriggerOnMouseDown(InputState screenSpaceState = null, MouseDownEventArgs args = null) => OnMouseDown(createCloneInParentSpace(screenSpaceState), args);
+
+        /// <summary>
+        /// Triggered whenever a mouse button is pressed on top of this Drawable.
+        /// </summary>
+        /// <param name="state">The state after the press.</param>
+        /// <param name="args">Specific arguments for mouse down event.</param>
+        /// <returns>True if this Drawable handled the event. If false, then the event
+        /// is propagated up the scene graph to the next eligible Drawable.</returns>
+        protected virtual bool OnMouseDown(InputState state, MouseDownEventArgs args) => false;
+
+        /// <summary>
+        /// Triggers <see cref="OnMouseUp(InputState, MouseUpEventArgs)"/> with a local version of the given <see cref="InputState"/>.
+        /// </summary>
+        public bool TriggerOnMouseUp(InputState screenSpaceState = null, MouseUpEventArgs args = null) => OnMouseUp(createCloneInParentSpace(screenSpaceState), args);
+
+        /// <summary>
+        /// Triggered whenever a mouse button is released on top of this Drawable.
+        /// </summary>
+        /// <param name="state">The state after the release.</param>
+        /// <param name="args">Specific arguments for mouse up event.</param>
+        /// <returns>True if this Drawable handled the event. If false, then the event
+        /// is propagated up the scene graph to the next eligible Drawable.</returns>
+        protected virtual bool OnMouseUp(InputState state, MouseUpEventArgs args) => false;
+
+        /// <summary>
+        /// Triggers <see cref="OnClick(InputState)"/> with a local version of the given <see cref="InputState"/>.
+        /// </summary>
+        public bool TriggerOnClick(InputState screenSpaceState = null) => OnClick(createCloneInParentSpace(screenSpaceState));
+
+        /// <summary>
+        /// Triggered whenever a mouse click occurs on top of this Drawable.
+        /// </summary>
+        /// <param name="state">The state after the click.</param>
+        /// <returns>True if this Drawable handled the event. If false, then the event
+        /// is propagated up the scene graph to the next eligible Drawable.</returns>
+        protected virtual bool OnClick(InputState state) => false;
+
+        /// <summary>
+        /// Triggers <see cref="OnMouseDown(InputState, MouseDownEventArgs)"/> with a local version of the given <see cref="InputState"/>.
+        /// </summary>
+        public bool TriggerOnDoubleClick(InputState screenSpaceState) => OnDoubleClick(createCloneInParentSpace(screenSpaceState));
+
+        /// <summary>
+        /// Triggered whenever a mouse double click occurs on top of this Drawable.
+        /// </summary>
+        /// <param name="state">The state after the double click.</param>
+        /// <returns>True if this Drawable handled the event. If false, then the event
+        /// is propagated up the scene graph to the next eligible Drawable.</returns>
+        protected virtual bool OnDoubleClick(InputState state) => false;
+
+        /// <summary>
+        /// Triggers <see cref="OnDragStart(InputState)"/> with a local version of the given <see cref="InputState"/>.
+        /// </summary>
+        public bool TriggerOnDragStart(InputState screenSpaceState) => OnDragStart(createCloneInParentSpace(screenSpaceState));
+
+        /// <summary>
+        /// Triggered whenever this Drawable is initially dragged by a held mouse click
+        /// and subsequent movement.
+        /// </summary>
+        /// <param name="state">The state after the mouse was moved.</param>
+        /// <returns>True if this Drawable accepts being dragged. If so, then future
+        /// <see cref="OnDrag(InputState)"/> and <see cref="OnDragEnd(InputState)"/>
+        /// events will be reveiced. Otherwise, the event is propagated up the scene
+        /// graph to the next eligible Drawable.</returns>
+        protected virtual bool OnDragStart(InputState state) => false;
+
+        /// <summary>
+        /// Triggers <see cref="OnDrag(InputState)"/> with a local version of the given <see cref="InputState"/>.
+        /// </summary>
+        public bool TriggerOnDrag(InputState screenSpaceState) => OnDrag(createCloneInParentSpace(screenSpaceState));
+
+        /// <summary>
+        /// Triggered whenever the mouse is moved while dragging.
+        /// Only is received if a drag was previously initiated by returning true
+        /// from <see cref="OnDragStart(InputState)"/>.
+        /// </summary>
+        /// <param name="state">The state after the mouse was moved.</param>
+        /// <returns>Currently unused.</returns>
+        protected virtual bool OnDrag(InputState state) => false;
+
+        /// <summary>
+        /// Triggers <see cref="OnDragEnd(InputState)"/> with a local version of the given <see cref="InputState"/>.
+        /// </summary>
+        public bool TriggerOnDragEnd(InputState screenSpaceState) => OnDragEnd(createCloneInParentSpace(screenSpaceState));
+
+        /// <summary>
+        /// Triggered whenever a drag ended. Only is received if a drag was previously
+        /// initiated by returning true from <see cref="OnDragStart(InputState)"/>.
+        /// </summary>
+        /// <param name="state">The state after the drag ended.</param>
+        /// <returns>Currently unused.</returns>
+        protected virtual bool OnDragEnd(InputState state) => false;
+
+        /// <summary>
+        /// Triggers <see cref="OnWheel(InputState)"/> with a local version of the given <see cref="InputState"/>.
+        /// </summary>
+        public bool TriggerOnWheel(InputState screenSpaceState) => OnWheel(createCloneInParentSpace(screenSpaceState));
+
+        /// <summary>
+        /// Triggered whenever the mouse wheel was turned over this Drawable.
+        /// </summary>
+        /// <param name="state">The state after the wheel was turned.</param>
+        /// <returns>True if this Drawable handled the event. If false, then the event
+        /// is propagated up the scene graph to the next eligible Drawable.</returns>
+        protected virtual bool OnWheel(InputState state) => false;
+
+        /// <summary>
+        /// Triggers <see cref="OnFocus(InputState)"/> with a local version of the given <see cref="InputState"/>
+        /// </summary>
+        /// <param name="screenSpaceState">The input state.</param>
+        public void TriggerOnFocus(InputState screenSpaceState = null) => OnFocus(createCloneInParentSpace(screenSpaceState));
+
+        /// <summary>
+        /// Triggered whenever this Drawable gains focus.
+        /// Focused Drawables receive keyboard input before all other Drawables,
+        /// and thus handle it first.
+        /// </summary>
+        /// <param name="state">The state after focus when focus can be gained.</param>
+        protected virtual void OnFocus(InputState state)
+        {
+        }
+
+        /// <summary>
+        /// Triggers <see cref="OnFocusLost(InputState)"/> with a local version of the given <see cref="InputState"/>
+        /// </summary>
+        /// <param name="screenSpaceState">The input state.</param>
+        public void TriggerOnFocusLost(InputState screenSpaceState = null) => OnFocusLost(createCloneInParentSpace(screenSpaceState));
+
+        /// <summary>
+        /// Triggered whenever this Drawable lost focus.
+        /// </summary>
+        /// <param name="state">The state after focus was lost.</param>
+        protected virtual void OnFocusLost(InputState state)
+        {
+        }
+
+        /// <summary>
+        /// Triggers <see cref="OnKeyDown(InputState, KeyDownEventArgs)"/> with a local version of the given <see cref="InputState"/>.
+        /// </summary>
+        public bool TriggerOnKeyDown(InputState screenSpaceState, KeyDownEventArgs args) => OnKeyDown(createCloneInParentSpace(screenSpaceState), args);
+
+        /// <summary>
+        /// Triggered whenever a key was pressed.
+        /// </summary>
+        /// <param name="state">The state after the key was pressed.</param>
+        /// <param name="args">Specific arguments for key down event.</param>
+        /// <returns>True if this Drawable handled the event. If false, then the event
+        /// is propagated up the scene graph to the next eligible Drawable.</returns>
+        protected virtual bool OnKeyDown(InputState state, KeyDownEventArgs args) => false;
+
+        /// <summary>
+        /// Triggers <see cref="OnKeyUp(InputState, KeyUpEventArgs)"/> with a local version of the given <see cref="InputState"/>.
+        /// </summary>
+        public bool TriggerOnKeyUp(InputState screenSpaceState, KeyUpEventArgs args) => OnKeyUp(createCloneInParentSpace(screenSpaceState), args);
+
+        /// <summary>
+        /// Triggered whenever a key was released.
+        /// </summary>
+        /// <param name="state">The state after the key was released.</param>
+        /// <param name="args">Specific arguments for key up event.</param>
+        /// <returns>True if this Drawable handled the event. If false, then the event
+        /// is propagated up the scene graph to the next eligible Drawable.</returns>
+        protected virtual bool OnKeyUp(InputState state, KeyUpEventArgs args) => false;
+
+        /// <summary>
+        /// Triggers <see cref="OnMouseMove(InputState)"/> with a local version of the given <see cref="InputState"/>.
+        /// </summary>
+        public bool TriggerOnMouseMove(InputState screenSpaceState) => OnMouseMove(createCloneInParentSpace(screenSpaceState));
+
+        /// <summary>
+        /// Triggered whenever the mouse moved over this Drawable.
+        /// </summary>
+        /// <param name="state">The state after the mouse moved.</param>
+        /// <returns>True if this Drawable handled the event. If false, then the event
+        /// is propagated up the scene graph to the next eligible Drawable.</returns>
+        protected virtual bool OnMouseMove(InputState state) => false;
+
+        /// <summary>
+        /// This drawable only receives input events if HandleInput is true.
+        /// </summary>
+        public virtual bool HandleInput => false;
+
+        /// <summary>
+        /// Check whether we have active focus.
+        /// </summary>
+        public bool HasFocus { get; internal set; }
+
+        /// <summary>
+        /// If true, we are eagerly requesting focus. If nothing else above us has (or is requesting focus) we will get it.
+        /// </summary>
+        public virtual bool RequestsFocus => false;
+
+        /// <summary>
+        /// If true, we will gain focus (receiving priority on keybaord input) (and receive an <see cref="OnFocus"/> event) on returning true in <see cref="OnClick(InputState)"/>.
+        /// </summary>
+        public virtual bool AcceptsFocus => false;
+
+        /// <summary>
+        /// Whether this Drawable is currently hovered over.
+        /// </summary>
+        public bool Hovering { get; internal set; }
+
+        /// <summary>
+        /// Determines whether this drawable receives mouse input when the mouse is at the
+        /// given screen-space position.
+        /// </summary>
+        /// <param name="screenSpacePos">The screen-space position where input could be received.</param>
+        /// <returns>True iff input is received at the given screen-space position.</returns>
+        public virtual bool ReceiveMouseInputAt(Vector2 screenSpacePos) => Contains(screenSpacePos);
+
+        /// <summary>
+        /// Computes whether a given screen-space position is contained within this drawable.
+        /// Mouse input events are only received when this function is true, or when the drawable
+        /// is in focus.
+        /// </summary>
+        /// <param name="screenSpacePos">The screen space position to be checked against this drawable.</param>
+        public virtual bool Contains(Vector2 screenSpacePos) => DrawRectangle.Contains(ToLocalSpace(screenSpacePos));
+
+        /// <summary>
+        /// Whether this Drawable can receive input, taking into account all optimizations and masking.
+        /// </summary>
+        public bool CanReceiveInput => HandleInput && IsPresent && !IsMaskedAway;
+
+        /// <summary>
+        /// Whether this Drawable is hovered by the given screen space mouse position,
+        /// taking into account whether this Drawable can receive input.
+        /// </summary>
+        /// <param name="screenSpaceMousePos">The mouse position to be checked.</param>
+        internal bool IsHovered(Vector2 screenSpaceMousePos) => CanReceiveInput && ReceiveMouseInputAt(screenSpaceMousePos);
+
+        /// <summary>
+        /// Creates a new InputState with mouse coodinates converted to the coordinate space of our parent.
+        /// </summary>
+        /// <param name="screenSpaceState">The screen-space input state to be cloned and transformed.</param>
+        /// <returns>The cloned and transformed state.</returns>
+        private InputState createCloneInParentSpace(InputState screenSpaceState)
+        {
+            if (screenSpaceState == null) return null;
+
+            return new InputState
+            {
+                Keyboard = screenSpaceState.Keyboard,
+                Mouse = new LocalMouseState(screenSpaceState.Mouse.NativeState, this),
+                Last = screenSpaceState.Last
+            };
+        }
+
+        /// <summary>
+        /// This method is responsible for building a queue of Drawables to receive keyboard input
+        /// in reverse order. This method is overridden by <see cref="T:Container"/> to be called on all
+        /// children such that the entire scene graph is covered.
+        /// </summary>
+        /// <param name="queue">The input queue to be built.</param>
+        /// <returns>Whether we have added ourself to the queue.</returns>
+        internal virtual bool BuildKeyboardInputQueue(List<Drawable> queue)
+        {
+            if (!CanReceiveInput)
+                return false;
+
+            queue.Add(this);
+            return true;
+        }
+
+        /// <summary>
+        /// This method is responsible for building a queue of Drawables to receive mouse input
+        /// in reverse order. This method is overridden by <see cref="T:Container"/> to be called on all
+        /// children such that the entire scene graph is covered.
+        /// </summary>
+        /// <param name="screenSpaceMousePos">The current position of the mouse cursor in screen space.</param>
+        /// <param name="queue">The input queue to be built.</param>
+        /// <returns>Whether we have added ourself to the queue.</returns>
+        internal virtual bool BuildMouseInputQueue(Vector2 screenSpaceMousePos, List<Drawable> queue)
+        {
+            if (!IsHovered(screenSpaceMousePos))
+                return false;
+
+            queue.Add(this);
+            return true;
+        }
+
+        private struct LocalMouseState : IMouseState
+        {
+            public IMouseState NativeState { get; }
+
+            public IMouseState LastState { get; set; }
+
+            private readonly Drawable us;
+
+            public LocalMouseState(IMouseState state, Drawable us)
+            {
+                NativeState = state;
+                LastState = null;
+                this.us = us;
+            }
+
+            public Vector2 Delta => Position - LastPosition;
+
+            public Vector2 Position => us.Parent?.ToLocalSpace(NativeState.Position) ?? NativeState.Position;
+
+            public Vector2 LastPosition => us.Parent?.ToLocalSpace(NativeState.LastPosition) ?? NativeState.LastPosition;
+
+            public Vector2? PositionMouseDown
+            {
+                get { return NativeState.PositionMouseDown == null ? null : us.Parent?.ToLocalSpace(NativeState.PositionMouseDown.Value) ?? NativeState.PositionMouseDown; }
+                set { throw new NotImplementedException(); }
+            }
+
+            public bool HasMainButtonPressed => NativeState.HasMainButtonPressed;
+
+            public bool HasAnyButtonPressed => NativeState.HasAnyButtonPressed;
+
+            public int Wheel => NativeState.Wheel;
+            public int WheelDelta => NativeState.WheelDelta;
+
+            public bool IsPressed(MouseButton button) => NativeState.IsPressed(button);
+
+            public void SetPressed(MouseButton button, bool pressed) => NativeState.SetPressed(button, pressed);
+
+            public IMouseState Clone()
+            {
+                throw new NotSupportedException();
+            }
+        }
+
+        #endregion
+
+        #region Transforms
+
+        protected ScheduledDelegate Schedule(Action action) => Scheduler.AddDelayed(action, TransformDelay);
+
+        /// <summary>
+        /// Make this drawable automatically clean itself up after all transforms have finished playing.
+        /// Can be delayed using Delay().
+        /// </summary>
+        public void Expire(bool calculateLifetimeStart = false)
+        {
+            if (clock == null)
+            {
+                LifetimeEnd = double.MinValue;
+                return;
+            }
+
+            //expiry should happen either at the end of the last transform or using the current sequence delay (whichever is highest).
+            double max = TransformStartTime;
+            foreach (ITransform<Drawable> t in Transforms)
+                if (t.EndTime > max) max = t.EndTime + 1; //adding 1ms here ensures we can expire on the current frame without issue.
+            LifetimeEnd = max;
+
+            if (calculateLifetimeStart)
+            {
+                double min = double.MaxValue;
+                foreach (ITransform<Drawable> t in Transforms)
+                    if (t.StartTime < min) min = t.StartTime;
+                LifetimeStart = min < int.MaxValue ? min : int.MinValue;
+            }
+        }
+
+        /// <summary>
+        /// Hide sprite instantly.
+        /// </summary>
+        /// <returns></returns>
+        public virtual void Hide()
+        {
+            FadeOut();
+        }
+
+        /// <summary>
+        /// Show sprite instantly.
+        /// </summary>
+        public virtual void Show()
+        {
+            FadeIn();
+        }
+
+        #region Helpers
+
+        public void FadeIn(double duration = 0, EasingTypes easing = EasingTypes.None)
+        {
+            FadeTo(1, duration, easing);
+        }
+
+        public void FadeInFromZero(double duration = 0, EasingTypes easing = EasingTypes.None)
+        {
+            FadeTo(0);
+            FadeIn(duration, easing);
+        }
+
+        public void FadeOut(double duration = 0, EasingTypes easing = EasingTypes.None)
+        {
+            FadeTo(0, duration, easing);
+        }
+
+        public void FadeOutFromOne(double duration = 0, EasingTypes easing = EasingTypes.None)
+        {
+            FadeTo(1);
+            FadeOut(duration, easing);
+        }
+
+        public void FadeTo(float newAlpha, double duration = 0, EasingTypes easing = EasingTypes.None)
+        {
+            TransformTo(() => Alpha, newAlpha, duration, easing, new TransformAlpha());
+        }
+
+        public void RotateTo(float newRotation, double duration = 0, EasingTypes easing = EasingTypes.None)
+        {
+            TransformTo(() => Rotation, newRotation, duration, easing, new TransformRotation());
+        }
+
+        public void MoveTo(Direction direction, float destination, double duration = 0, EasingTypes easing = EasingTypes.None)
+        {
+            switch (direction)
+            {
+                case Direction.Horizontal:
+                    MoveToX(destination, duration, easing);
+                    break;
+                case Direction.Vertical:
+                    MoveToY(destination, duration, easing);
+                    break;
+            }
+        }
+
+        public void MoveToX(float destination, double duration = 0, EasingTypes easing = EasingTypes.None)
+        {
+            TransformTo(() => Position.X, destination, duration, easing, new TransformPositionX());
+        }
+
+        public void MoveToY(float destination, double duration = 0, EasingTypes easing = EasingTypes.None)
+        {
+            TransformTo(() => Position.Y, destination, duration, easing, new TransformPositionY());
+        }
+
+        public void ScaleTo(float newScale, double duration = 0, EasingTypes easing = EasingTypes.None)
+        {
+            TransformTo(() => Scale, new Vector2(newScale), duration, easing, new TransformScale());
+        }
+
+        public void ScaleTo(Vector2 newScale, double duration = 0, EasingTypes easing = EasingTypes.None)
+        {
+            TransformTo(() => Scale, newScale, duration, easing, new TransformScale());
+        }
+
+        public void ResizeTo(float newSize, double duration = 0, EasingTypes easing = EasingTypes.None)
+        {
+            TransformTo(() => Size, new Vector2(newSize), duration, easing, new TransformSize());
+        }
+
+        public void ResizeTo(Vector2 newSize, double duration = 0, EasingTypes easing = EasingTypes.None)
+        {
+            TransformTo(() => Size, newSize, duration, easing, new TransformSize());
+        }
+
+        public void ResizeWidthTo(float newWidth, double duration = 0, EasingTypes easing = EasingTypes.None)
+        {
+            TransformTo(() => Width, newWidth, duration, easing, new TransformWidth());
+        }
+
+        public void ResizeHeightTo(float newHeight, double duration = 0, EasingTypes easing = EasingTypes.None)
+        {
+            TransformTo(() => Height, newHeight, duration, easing, new TransformHeight());
+        }
+
+        public void MoveTo(Vector2 newPosition, double duration = 0, EasingTypes easing = EasingTypes.None)
+        {
+            TransformTo(() => Position, newPosition, duration, easing, new TransformPosition());
+        }
+
+        public void MoveToOffset(Vector2 offset, double duration = 0, EasingTypes easing = EasingTypes.None)
+        {
+            MoveTo((Transforms.FindLast(t => t is TransformPosition) as TransformPosition)?.EndValue ?? Position + offset, duration, easing);
+        }
+
+        public void FadeColour(Color4 newColour, double duration = 0, EasingTypes easing = EasingTypes.None)
+        {
+            TransformTo(() => Colour, newColour, duration, easing, new TransformColour());
+        }
+
+        public void FlashColour(Color4 flashColour, double duration, EasingTypes easing = EasingTypes.None)
+        {
+            Color4 endValue = (Transforms.FindLast(t => t is TransformColour) as TransformColour)?.EndValue ?? Colour;
+
+            Flush(false, typeof(TransformColour));
+
+            FadeColour(flashColour);
+            FadeColour(endValue, duration, easing);
+        }
+
+        #endregion
+
+        #endregion
+
+        #region Effects
+
+        /// <summary>
+        /// Returns the drawable created by applying the given effect to this drawable. This method may add this drawable to a container.
+        /// If this drawable should be the child of another container, make sure to add the created drawable to the container instead of this drawable.
+        /// </summary>
+        /// <typeparam name="T">The type of the drawable that results from applying the given effect.</typeparam>
+        /// <param name="effect">The effect to apply to this drawable.</param>
+        /// <param name="initializationAction">The action that should get called to initialize the created drawable before it is returned.</param>
+        /// <returns>The drawable created by applying the given effect to this drawable.</returns>
+        public T WithEffect<T>(IEffect<T> effect, Action<T> initializationAction = null) where T : Drawable
+        {
+            var result = effect.ApplyTo(this);
+            initializationAction?.Invoke(result);
+            return result;
+        }
+
+        #endregion
+
+        /// <summary>
+        /// A name used to identify this Drawable internally.
+        /// </summary>
+        public string Name = string.Empty;
+
+        public override string ToString()
+        {
+            string shortClass = GetType().ReadableName();
+
+            if (!string.IsNullOrEmpty(Name))
+                shortClass = $@"{Name} ({shortClass})";
+
+            return $@"{shortClass} ({DrawPosition.X:#,0},{DrawPosition.Y:#,0}) {DrawSize.X:#,0}x{DrawSize.Y:#,0}";
+        }
+    }
+
+    /// <summary>
+    /// Specifies which type of properties are being invalidated.
+    /// </summary>
+    [Flags]
+    public enum Invalidation
+    {
+        /// <summary>
+        /// <see cref="Drawable.DrawInfo"/> has changed. No change to <see cref="Drawable.RequiredParentSizeToFit"/> or <see cref="Drawable.DrawSize"/>
+        /// is assumed unless indicated by additional flags.
+        /// </summary>
+        DrawInfo = 1 << 0,
+        /// <summary>
+        /// <see cref="Drawable.DrawSize"/> has changed.
+        /// </summary>
+        DrawSize = 1 << 1,
+        /// <summary>
+        /// Captures all other geometry changes than <see cref="Drawable.DrawSize"/>, such as
+        /// <see cref="Drawable.Rotation"/>, <see cref="Drawable.Shear"/>, and <see cref="Drawable.DrawPosition"/>.
+        /// </summary>
+        MiscGeometry = 1 << 2,
+        /// <summary>
+        /// Our colour changed.
+        /// </summary>
+        Colour = 1 << 3,
+        /// <summary>
+        /// <see cref="Drawable.ApplyDrawNode(Graphics.DrawNode)"/> has to be invoked on all old draw nodes.
+        /// </summary>
+        DrawNode = 1 << 4,
+
+        /// <summary>
+        /// No invalidation.
+        /// </summary>
+        None = 0,
+        /// <summary>
+        /// <see cref="Drawable.RequiredParentSizeToFit"/> has to be recomputed.
+        /// </summary>
+        RequiredParentSizeToFit = MiscGeometry | DrawSize,
+        /// <summary>
+        /// All possible things are affected.
+        /// </summary>
+        All = DrawNode | RequiredParentSizeToFit | Colour | DrawInfo,
+    }
+
+    /// <summary>
+    /// General enum to specify an "anchor" or "origin" point from the standard 9 points on a rectangle.
+    /// x and y counterparts can be accessed using bitwise flags.
+    /// </summary>
+    [Flags]
+    public enum Anchor
+    {
+        TopLeft = y0 | x0,
+        TopCentre = y0 | x1,
+        TopRight = y0 | x2,
+
+        CentreLeft = y1 | x0,
+        Centre = y1 | x1,
+        CentreRight = y1 | x2,
+
+        BottomLeft = y2 | x0,
+        BottomCentre = y2 | x1,
+        BottomRight = y2 | x2,
+
+        /// <summary>
+        /// The vertical counterpart is at "Top" position.
+        /// </summary>
+        y0 = 1 << 0,
+
+        /// <summary>
+        /// The vertical counterpart is at "Centre" position.
+        /// </summary>
+        y1 = 1 << 1,
+
+        /// <summary>
+        /// The vertical counterpart is at "Bottom" position.
+        /// </summary>
+        y2 = 1 << 2,
+
+        /// <summary>
+        /// The horizontal counterpart is at "Left" position.
+        /// </summary>
+        x0 = 1 << 3,
+
+        /// <summary>
+        /// The horizontal counterpart is at "Centre" position.
+        /// </summary>
+        x1 = 1 << 4,
+
+        /// <summary>
+        /// The horizontal counterpart is at "Right" position.
+        /// </summary>
+        x2 = 1 << 5,
+
+        /// <summary>
+        /// The user is manually updating the outcome, so we shouldn't.
+        /// </summary>
+        Custom = 1 << 6,
+    }
+
+    [Flags]
+    public enum Axes
+    {
+        None = 0,
+
+        X = 1 << 0,
+        Y = 1 << 1,
+
+        Both = X | Y,
+    }
+
+    public enum Direction
+    {
+        Horizontal = 0,
+        Vertical = 1,
+    }
+
+    public enum BlendingMode
+    {
+        /// <summary>
+        /// Inherits from parent.
+        /// </summary>
+        Inherit = 0,
+        /// <summary>
+        /// Mixes with existing colour by a factor of the colour's alpha.
+        /// </summary>
+        Mixture,
+        /// <summary>
+        /// Purely additive (by a factor of the colour's alpha) blending.
+        /// </summary>
+        Additive,
+        /// <summary>
+        /// No alpha blending whatsoever.
+        /// </summary>
+        None,
+    }
+
+    /// <summary>
+    /// Possible states of a <see cref="Drawable"/> within the loading pipeline.
+    /// </summary>
+    public enum LoadState
+    {
+        /// <summary>
+        /// Not loaded, and no load has been initiated yet.
+        /// </summary>
+        NotLoaded,
+        /// <summary>
+        /// Currently loading (possibly and usually on a background
+        /// thread via <see cref="Drawable.LoadAsync{T}(Game, Drawable, Action{T})"/>).
+        /// </summary>
+        Loading,
+        /// <summary>
+        /// Loading is complete, but has not yet been finalized on the update thread
+        /// (<see cref="Drawable.LoadComplete"/> has not been called yet, which
+        /// always runs on the update thread and requires <see cref="Drawable.IsLoaded"/>).
+        /// </summary>
+        Loaded,
+        /// <summary>
+        /// Loading is fully completed and the Drawable is now part of the scene graph.
+        /// </summary>
+        Alive
+    }
+
+    /// <summary>
+    /// Controls the behavior of <see cref="Drawable.RelativeSizeAxes"/> when it is set to <see cref="Axes.Both"/>.
+    /// </summary>
+    public enum FillMode
+    {
+        /// <summary>
+        /// Completely fill the parent with a relative size of 1 at the cost of stretching the aspect ratio (default).
+        /// </summary>
+        Stretch,
+        /// <summary>
+        /// Always maintains aspect ratio while filling the portion of the parent's size denoted by the relative size.
+        /// A relative size of 1 results in completely filling the parent.
+        /// </summary>
+        Fill,
+        /// <summary>
+        /// Always maintains aspect ratio while fitting into the portion of the parent's size denoted by the relative size.
+        /// A relative size of 1 results in fitting exactly into the parent.
+        /// </summary>
+        Fit,
+    }
+}
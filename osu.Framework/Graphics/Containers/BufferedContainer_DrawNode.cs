--- conflicted
+++ resolved
@@ -97,12 +97,7 @@
                 ColourInfo finalEffectColour = DrawColourInfo.Colour;
                 finalEffectColour.ApplyChild(effectColour);
 
-<<<<<<< HEAD
                 DrawFrameBuffer(SharedData.CurrentEffectBuffer, finalEffectColour);
-=======
-                    GLWrapper.Clear(new ClearInfo(backgroundColour));
-                    base.Draw(vertexAction);
->>>>>>> c3e4ed1a
 
                 if (drawOriginal && effectPlacement == EffectPlacement.Behind)
                     base.DrawToBackBuffer();

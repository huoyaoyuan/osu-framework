// Copyright (c) ppy Pty Ltd <contact@ppy.sh>. Licensed under the MIT Licence.
// See the LICENCE file in the repository root for full licence text.

using System;
using osu.Framework.Graphics.OpenGL;
using osu.Framework.Graphics.OpenGL.Textures;
using osu.Framework.IO.Stores;
using System.Collections.Generic;
using System.Threading.Tasks;
using osu.Framework.Logging;
using osuTK.Graphics.ES30;

namespace osu.Framework.Graphics.Textures
{
    public class TextureStore : ResourceStore<TextureUpload>
    {
        private readonly Dictionary<string, Texture> textureCache = new Dictionary<string, Texture>();

        private readonly All filteringMode;
        private readonly bool manualMipmaps;

        protected TextureAtlas Atlas;

        private const int max_atlas_size = 1024;

        /// <summary>
        /// Decides at what resolution multiple this <see cref="TextureStore"/> is providing sprites at.
        /// ie. if we are providing high resolution (at 2x the resolution of standard 1366x768) sprites this should be 2.
        /// </summary>
        public readonly float ScaleAdjust;

        public TextureStore(IResourceStore<TextureUpload> store = null, bool useAtlas = true, All filteringMode = All.Linear, bool manualMipmaps = false, float scaleAdjust = 2)
            : base(store)
        {
            this.filteringMode = filteringMode;
            this.manualMipmaps = manualMipmaps;

            ScaleAdjust = scaleAdjust;

            AddExtension(@"png");
            AddExtension(@"jpg");

            if (useAtlas)
<<<<<<< HEAD
                Atlas = new TextureAtlas(GLWrapper.MaxTextureSize, GLWrapper.MaxTextureSize, filteringMode: filteringMode);
=======
            {
                int size = Math.Min(max_atlas_size, GLWrapper.MaxTextureSize);
                atlas = new TextureAtlas(size, size, filteringMode: filteringMode);
            }
>>>>>>> 7d07af01
        }

        private async Task<Texture> getTextureAsync(string name) => loadRaw(await base.GetAsync(name));

        private Texture getTexture(string name) => loadRaw(base.Get(name));

        private Texture loadRaw(TextureUpload upload)
        {
            if (upload == null) return null;

<<<<<<< HEAD
            var glTexture = Atlas != null ? Atlas.Add(upload.Width, upload.Height) : new TextureGLSingle(upload.Width, upload.Height, manualMipmaps, filteringMode);
=======
            TextureGL glTexture = null;

            if (atlas != null)
            {
                if ((glTexture = atlas.Add(upload.Width, upload.Height)) == null)
                    Logger.Log($"Texture requested ({upload.Width}x{upload.Height}) which exceeds {nameof(TextureStore)}'s atlas size ({max_atlas_size}x{max_atlas_size}) - bypassing atlasing. Consider using {nameof(LargeTextureStore)}.", LoggingTarget.Performance);
            }

            if (glTexture == null)
                glTexture = new TextureGLSingle(upload.Width, upload.Height, manualMipmaps, filteringMode);
>>>>>>> 7d07af01

            Texture tex = new Texture(glTexture) { ScaleAdjust = ScaleAdjust };

            tex.SetData(upload);

            return tex;
        }

        public new Task<Texture> GetAsync(string name) => Task.Run(() => Get(name)); // TODO: best effort. need to re-think textureCache data structure to fix this.

        /// <summary>
        /// Retrieves a texture from the store and adds it to the atlas.
        /// </summary>
        /// <param name="name">The name of the texture.</param>
        /// <returns>The texture.</returns>
        public new virtual Texture Get(string name)
        {
            if (string.IsNullOrEmpty(name)) return null;

            this.LogIfNonBackgroundThread(name);

            lock (textureCache)
            {
                // refresh the texture if no longer available (may have been previously disposed).
                if (!textureCache.TryGetValue(name, out var tex) || tex?.Available == false)
                {
                    try
                    {
                        textureCache[name] = tex = getTexture(name);
                    }
                    catch (TextureTooLargeForGLException)
                    {
                        Logger.Log($"Texture \"{name}\" exceeds the maximum size supported by this device ({GLWrapper.MaxTextureSize}px).", level: LogLevel.Error);
                    }
                }

                return tex;
            }
        }
    }
}<|MERGE_RESOLUTION|>--- conflicted
+++ resolved
@@ -41,14 +41,10 @@
             AddExtension(@"jpg");
 
             if (useAtlas)
-<<<<<<< HEAD
-                Atlas = new TextureAtlas(GLWrapper.MaxTextureSize, GLWrapper.MaxTextureSize, filteringMode: filteringMode);
-=======
             {
                 int size = Math.Min(max_atlas_size, GLWrapper.MaxTextureSize);
-                atlas = new TextureAtlas(size, size, filteringMode: filteringMode);
+                Atlas = new TextureAtlas(size, size, filteringMode: filteringMode);
             }
->>>>>>> 7d07af01
         }
 
         private async Task<Texture> getTextureAsync(string name) => loadRaw(await base.GetAsync(name));
@@ -59,20 +55,16 @@
         {
             if (upload == null) return null;
 
-<<<<<<< HEAD
-            var glTexture = Atlas != null ? Atlas.Add(upload.Width, upload.Height) : new TextureGLSingle(upload.Width, upload.Height, manualMipmaps, filteringMode);
-=======
             TextureGL glTexture = null;
 
-            if (atlas != null)
+            if (Atlas != null)
             {
-                if ((glTexture = atlas.Add(upload.Width, upload.Height)) == null)
+                if ((glTexture = Atlas.Add(upload.Width, upload.Height)) == null)
                     Logger.Log($"Texture requested ({upload.Width}x{upload.Height}) which exceeds {nameof(TextureStore)}'s atlas size ({max_atlas_size}x{max_atlas_size}) - bypassing atlasing. Consider using {nameof(LargeTextureStore)}.", LoggingTarget.Performance);
             }
 
             if (glTexture == null)
                 glTexture = new TextureGLSingle(upload.Width, upload.Height, manualMipmaps, filteringMode);
->>>>>>> 7d07af01
 
             Texture tex = new Texture(glTexture) { ScaleAdjust = ScaleAdjust };
 

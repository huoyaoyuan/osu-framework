--- conflicted
+++ resolved
@@ -1,10 +1,5 @@
-<<<<<<< HEAD
-// Copyright (c) 2007-2018 ppy Pty Ltd <contact@ppy.sh>.
-// Licensed under the MIT Licence - https://raw.githubusercontent.com/ppy/osu-framework/master/LICENCE
-=======
-﻿// Copyright (c) ppy Pty Ltd <contact@ppy.sh>. Licensed under the MIT Licence.
+// Copyright (c) ppy Pty Ltd <contact@ppy.sh>. Licensed under the MIT Licence.
 // See the LICENCE file in the repository root for full licence text.
->>>>>>> e23d6467
 
 using System;
 using System.Collections.Generic;
@@ -560,11 +555,7 @@
             if (store == null)
                 return null;
 
-<<<<<<< HEAD
-            return store.GetCharacter(Font.FontName, c) ?? store.GetCharacter(null, c) ?? GetFallbackTextureForCharacter(c);
-=======
             return store.GetCharacter(Font, c) ?? store.GetCharacter(null, c);
->>>>>>> e23d6467
         }
 
         /// <summary>

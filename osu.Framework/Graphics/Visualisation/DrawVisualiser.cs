﻿// Copyright (c) 2007-2018 ppy Pty Ltd <contact@ppy.sh>.
// Licensed under the MIT Licence - https://raw.githubusercontent.com/ppy/osu-framework/master/LICENCE

using System.Collections.Generic;
using System.Linq;
using osu.Framework.Allocation;
using osu.Framework.Graphics.Containers;
using osu.Framework.Graphics.Cursor;
using osu.Framework.Input;
using osu.Framework.Input.Events;
using OpenTK;

namespace osu.Framework.Graphics.Visualisation
{
    [Cached]
    internal class DrawVisualiser : OverlayContainer, IContainVisualisedDrawables
    {
        [Cached]
        private readonly TreeContainer treeContainer;

        private VisualisedDrawable highlightedTarget;

        private readonly PropertyDisplay propertyDisplay;

        private readonly InfoOverlay overlay;

        private InputManager inputManager;

        public DrawVisualiser()
        {
            RelativeSizeAxes = Axes.Both;
            Children = new Drawable[]
            {
                overlay = new InfoOverlay(),
                treeContainer = new TreeContainer
                {
                    ChooseTarget = () =>
                    {
                        Searching = true;
                        Target = null;
                    },
                    GoUpOneParent = delegate
                    {
                        Drawable lastHighlight = highlightedTarget?.Target;

                        var parent = Target?.Parent;
                        if (parent != null)
                        {
                            var lastVisualiser = targetVisualiser;

                            Target = parent;
                            lastVisualiser.SetContainer(targetVisualiser);

                            targetVisualiser.Expand();
                        }

                        // Rehighlight the last highlight
                        if (lastHighlight != null)
                        {
                            VisualisedDrawable visualised = targetVisualiser.FindVisualisedDrawable(lastHighlight);
                            if (visualised != null)
                            {
                                propertyDisplay.State = Visibility.Visible;
                                setHighlight(visualised);
                            }
                        }
                    },
                    ToggleProperties = delegate
                    {
                        if (targetVisualiser == null)
                            return;

                        propertyDisplay.ToggleVisibility();

                        if (propertyDisplay.State == Visibility.Visible)
                            setHighlight(targetVisualiser);
                    },
                },
                new CursorContainer()
            };

            propertyDisplay = treeContainer.PropertyDisplay;

            propertyDisplay.StateChanged += visibility =>
            {
                switch (visibility)
                {
                    case Visibility.Hidden:
                        // Dehighlight everything automatically if property display is closed
                        setHighlight(null);
                        break;
                }
            };
        }

        protected override void LoadComplete()
        {
            base.LoadComplete();
            inputManager = GetContainingInputManager();
        }

        protected override bool BlockPositionalInput => false;

        protected override void PopIn()
        {
            this.FadeIn(100);
            Searching = Target == null;
        }

        protected override void PopOut()
        {
            this.FadeOut(100);

            recycleVisualisers();
        }

<<<<<<< HEAD
=======
        private Drawable findTargetIn(Drawable d, Vector2 screenSpacePosition)
        {
            if (d is DrawVisualiser) return null;
            if (d is CursorContainer) return null;
            if (d is PropertyDisplay) return null;

            if (!d.IsPresent) return null;

            bool containsCursor = d.ScreenSpaceDrawQuad.Contains(screenSpacePosition);
            // This is an optimization: We don't need to consider drawables which we don't hover, and which do not
            // forward input further to children (via d.ReceivePositionalInputAt). If they do forward input to children, then there
            // is a good chance they have children poking out of their bounds, which we need to catch.
            if (!containsCursor && !d.ReceivePositionalInputAt(screenSpacePosition))
                return null;

            var dAsContainer = d as CompositeDrawable;

            Drawable containedTarget = null;

            if (dAsContainer != null)
            {
                if (!dAsContainer.InternalChildren.Any())
                    return null;

                foreach (var c in dAsContainer.AliveInternalChildren)
                {
                    var contained = findTargetIn(c, screenSpacePosition);
                    if (contained != null)
                    {
                        if (containedTarget == null ||
                            containedTarget.DrawWidth * containedTarget.DrawHeight > contained.DrawWidth * contained.DrawHeight)
                        {
                            containedTarget = contained;
                        }
                    }
                }
            }

            return containedTarget ?? (containsCursor ? d : null);
        }

>>>>>>> 5e75961f
        void IContainVisualisedDrawables.AddVisualiser(VisualisedDrawable visualiser)
        {
            visualiser.RequestTarget = d =>
            {
                Target = d;
                targetVisualiser.ExpandAll();
            };

            visualiser.HighlightTarget = d =>
            {
                propertyDisplay.State = Visibility.Visible;

                // Either highlight or dehighlight the target, depending on whether
                // it is currently highlighted
                setHighlight(d);
            };

            visualiser.Depth = 0;

            treeContainer.Child = targetVisualiser = visualiser;
        }

        void IContainVisualisedDrawables.RemoveVisualiser(VisualisedDrawable visualiser)
        {
            target = null;
            targetVisualiser = null;
            treeContainer.Remove(visualiser);

            if (Target == null)
                propertyDisplay.State = Visibility.Hidden;
        }

        private VisualisedDrawable targetVisualiser;
        private Drawable target;
        public Drawable Target
        {
            get => target;
            set
            {
                if (target != null)
                {
                    GetVisualiserFor(target).SetContainer(null);
                    targetVisualiser = null;
                }

                target = value;

                if (target != null)
                {
                    targetVisualiser = GetVisualiserFor(target);
                    targetVisualiser.SetContainer(this);
                }
            }
        }

        private Drawable cursorTarget;

        protected override void Update()
        {
            base.Update();

            updateCursorTarget();
        }

        private void updateCursorTarget()
        {
            Drawable drawableTarget = null;
            CompositeDrawable compositeTarget = null;

            findTarget(inputManager);

            cursorTarget = drawableTarget ?? compositeTarget;

            // Finds the targeted drawable and composite drawable. The search stops if a drawable is targeted.
            void findTarget(Drawable drawable)
            {
                if (!isValidTarget(drawable))
                    return;

                if (drawable is CompositeDrawable composite)
                {
                    for (int i = composite.AliveInternalChildren.Count - 1; i >= 0; i--)
                    {
                        findTarget(composite.AliveInternalChildren[i]);

                        if (drawableTarget != null)
                            return;
                    }

                    if (compositeTarget == null)
                        compositeTarget = composite;
                }
                else
                    drawableTarget = drawable;
            }

            bool isValidTarget(Drawable drawable)
            {
                if (drawable is DrawVisualiser || drawable is CursorContainer || drawable is PropertyDisplay)
                    return false;

                if (!drawable.IsPresent)
                    return false;

                bool containsCursor = drawable.ScreenSpaceDrawQuad.Contains(inputManager.CurrentState.Mouse.NativeState.Position);
                // This is an optimization: We don't need to consider drawables which we don't hover, and which do not
                // forward input further to children (via d.ReceivePositionalInputAt). If they do forward input to children, then there
                // is a good chance they have children poking out of their bounds, which we need to catch.
                if (!containsCursor && !drawable.ReceivePositionalInputAt(inputManager.CurrentState.Mouse.NativeState.Position))
                    return false;

                return true;
            }
        }

        public bool Searching { get; private set; }

        private void setHighlight(VisualisedDrawable newHighlight)
        {
            if (highlightedTarget != null)
            {
                // Dehighlight the lastly highlighted target
                highlightedTarget.IsHighlighted = false;
                highlightedTarget = null;
            }

            if (newHighlight == null)
            {
                propertyDisplay.UpdateFrom(null);
                return;
            }

            // Only update when property display is visible
            if (propertyDisplay.State == Visibility.Visible)
            {
                highlightedTarget = newHighlight;
                newHighlight.IsHighlighted = true;

                propertyDisplay.UpdateFrom(newHighlight.Target);
            }
        }

        protected override bool OnMouseDown(MouseDownEvent e) => Searching;

<<<<<<< HEAD
        protected override bool OnClick(InputState state)
        {
            if (Searching)
            {
                Target = cursorTarget?.Parent;
=======
        private Drawable findTarget(Vector2 screenSpacePosition) => findTargetIn(Parent?.Parent, screenSpacePosition);

        protected override bool OnClick(ClickEvent e)
        {
            if (Searching)
            {
                Target = findTarget(e.ScreenSpaceMousePosition)?.Parent;
>>>>>>> 5e75961f

                if (Target != null)
                {
                    overlay.Target = null;
                    targetVisualiser.ExpandAll();

                    Searching = false;
                    return true;
                }
            }

            return base.OnClick(e);
        }

        protected override bool OnMouseMove(MouseMoveEvent e)
        {
<<<<<<< HEAD
            overlay.Target = Searching ? cursorTarget : inputManager.HoveredDrawables.OfType<VisualisedDrawable>().FirstOrDefault()?.Target;
            return overlay.Target != null;
=======
            overlay.Target = Searching ? findTarget(e.ScreenSpaceMousePosition) : inputManager.HoveredDrawables.OfType<VisualisedDrawable>().FirstOrDefault()?.Target;
            return base.OnMouseMove(e);
>>>>>>> 5e75961f
        }

        private readonly Dictionary<Drawable, VisualisedDrawable> visCache = new Dictionary<Drawable, VisualisedDrawable>();

        public VisualisedDrawable GetVisualiserFor(Drawable drawable)
        {
            if (visCache.TryGetValue(drawable, out var existing))
                return existing;

            var vis = new VisualisedDrawable(drawable);
            vis.OnDispose += () => visCache.Remove(vis.Target);

            return visCache[drawable] = vis;
        }

        private void recycleVisualisers()
        {
            treeContainer.Clear();

            // We don't really know where the visualised drawables are, so we have to dispose them manually
            // This is done as an optimisation so that events aren't handled while the visualiser is hidden
            var visualisers = visCache.Values.ToList();
            foreach (var v in visualisers)
                v.Dispose();

            target = null;
            targetVisualiser = null;
        }

        protected override void Dispose(bool isDisposing)
        {
            base.Dispose(isDisposing);
            recycleVisualisers();
        }
    }
}<|MERGE_RESOLUTION|>--- conflicted
+++ resolved
@@ -8,7 +8,6 @@
 using osu.Framework.Graphics.Cursor;
 using osu.Framework.Input;
 using osu.Framework.Input.Events;
-using OpenTK;
 
 namespace osu.Framework.Graphics.Visualisation
 {
@@ -114,50 +113,6 @@
             recycleVisualisers();
         }
 
-<<<<<<< HEAD
-=======
-        private Drawable findTargetIn(Drawable d, Vector2 screenSpacePosition)
-        {
-            if (d is DrawVisualiser) return null;
-            if (d is CursorContainer) return null;
-            if (d is PropertyDisplay) return null;
-
-            if (!d.IsPresent) return null;
-
-            bool containsCursor = d.ScreenSpaceDrawQuad.Contains(screenSpacePosition);
-            // This is an optimization: We don't need to consider drawables which we don't hover, and which do not
-            // forward input further to children (via d.ReceivePositionalInputAt). If they do forward input to children, then there
-            // is a good chance they have children poking out of their bounds, which we need to catch.
-            if (!containsCursor && !d.ReceivePositionalInputAt(screenSpacePosition))
-                return null;
-
-            var dAsContainer = d as CompositeDrawable;
-
-            Drawable containedTarget = null;
-
-            if (dAsContainer != null)
-            {
-                if (!dAsContainer.InternalChildren.Any())
-                    return null;
-
-                foreach (var c in dAsContainer.AliveInternalChildren)
-                {
-                    var contained = findTargetIn(c, screenSpacePosition);
-                    if (contained != null)
-                    {
-                        if (containedTarget == null ||
-                            containedTarget.DrawWidth * containedTarget.DrawHeight > contained.DrawWidth * contained.DrawHeight)
-                        {
-                            containedTarget = contained;
-                        }
-                    }
-                }
-            }
-
-            return containedTarget ?? (containsCursor ? d : null);
-        }
-
->>>>>>> 5e75961f
         void IContainVisualisedDrawables.AddVisualiser(VisualisedDrawable visualiser)
         {
             visualiser.RequestTarget = d =>
@@ -262,11 +217,11 @@
                 if (!drawable.IsPresent)
                     return false;
 
-                bool containsCursor = drawable.ScreenSpaceDrawQuad.Contains(inputManager.CurrentState.Mouse.NativeState.Position);
+                bool containsCursor = drawable.ScreenSpaceDrawQuad.Contains(inputManager.CurrentState.Mouse.Position);
                 // This is an optimization: We don't need to consider drawables which we don't hover, and which do not
                 // forward input further to children (via d.ReceivePositionalInputAt). If they do forward input to children, then there
                 // is a good chance they have children poking out of their bounds, which we need to catch.
-                if (!containsCursor && !drawable.ReceivePositionalInputAt(inputManager.CurrentState.Mouse.NativeState.Position))
+                if (!containsCursor && !drawable.ReceivePositionalInputAt(inputManager.CurrentState.Mouse.Position))
                     return false;
 
                 return true;
@@ -302,21 +257,11 @@
 
         protected override bool OnMouseDown(MouseDownEvent e) => Searching;
 
-<<<<<<< HEAD
-        protected override bool OnClick(InputState state)
+        protected override bool OnClick(ClickEvent e)
         {
             if (Searching)
             {
                 Target = cursorTarget?.Parent;
-=======
-        private Drawable findTarget(Vector2 screenSpacePosition) => findTargetIn(Parent?.Parent, screenSpacePosition);
-
-        protected override bool OnClick(ClickEvent e)
-        {
-            if (Searching)
-            {
-                Target = findTarget(e.ScreenSpaceMousePosition)?.Parent;
->>>>>>> 5e75961f
 
                 if (Target != null)
                 {
@@ -333,13 +278,8 @@
 
         protected override bool OnMouseMove(MouseMoveEvent e)
         {
-<<<<<<< HEAD
             overlay.Target = Searching ? cursorTarget : inputManager.HoveredDrawables.OfType<VisualisedDrawable>().FirstOrDefault()?.Target;
             return overlay.Target != null;
-=======
-            overlay.Target = Searching ? findTarget(e.ScreenSpaceMousePosition) : inputManager.HoveredDrawables.OfType<VisualisedDrawable>().FirstOrDefault()?.Target;
-            return base.OnMouseMove(e);
->>>>>>> 5e75961f
         }
 
         private readonly Dictionary<Drawable, VisualisedDrawable> visCache = new Dictionary<Drawable, VisualisedDrawable>();

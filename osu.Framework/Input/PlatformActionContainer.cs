﻿// Copyright (c) ppy Pty Ltd <contact@ppy.sh>. Licensed under the MIT Licence.
// See the LICENCE file in the repository root for full licence text.

using System.Collections.Generic;
using osu.Framework.Allocation;
using osu.Framework.Input.Bindings;
using osu.Framework.Platform;

namespace osu.Framework.Input
{
    /// <summary>
    /// Provides actions that are expected to have different key bindings per platform.
    /// The framework will always contain one top-level instance of this class, but extra instances
    /// can be created to handle events that should trigger specifically on a focused drawable.
    /// Will send repeat events by default.
    /// </summary>
    public class PlatformActionContainer : KeyBindingContainer<PlatformAction>, IHandleGlobalKeyboardInput
    {
        [Resolved]
        private GameHost host { get; set; }

        public PlatformActionContainer()
            : base(SimultaneousBindingMode.None, KeyCombinationMatchingMode.Modifiers)
        {
        }

        public override IEnumerable<KeyBinding> DefaultKeyBindings => host.PlatformKeyBindings;

        protected override bool Prioritised => true;

        protected override bool SendRepeats => true;
    }

    public struct PlatformAction
    {
        public PlatformActionType ActionType;
        public PlatformActionMethod? ActionMethod;

        public PlatformAction(PlatformActionType actionType, PlatformActionMethod? actionMethod = null)
        {
            ActionType = actionType;
            ActionMethod = actionMethod;
        }
    }

    public enum PlatformActionType
    {
        Cut,
        Copy,
        Paste,
        SelectAll,
        CharPrevious,
        CharNext,
        WordPrevious,
        WordNext,
        LineStart,
        LineEnd,
        DocumentPrevious,
        DocumentNext,
<<<<<<< HEAD
        ListStart,
        ListEnd
=======
        Save
>>>>>>> cd7347b3
    }

    public enum PlatformActionMethod
    {
        Move,
        Select,
        Delete
    }
}<|MERGE_RESOLUTION|>--- conflicted
+++ resolved
@@ -57,12 +57,9 @@
         LineEnd,
         DocumentPrevious,
         DocumentNext,
-<<<<<<< HEAD
         ListStart,
-        ListEnd
-=======
+        ListEnd,
         Save
->>>>>>> cd7347b3
     }
 
     public enum PlatformActionMethod

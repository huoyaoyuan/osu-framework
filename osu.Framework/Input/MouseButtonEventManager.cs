--- conflicted
+++ resolved
@@ -147,22 +147,7 @@
 
                 if (EnableClick && DraggedDrawable == null)
                 {
-<<<<<<< HEAD
-                    var isValidClick = true;
-                    if (LastClickTime != null && currentTime - LastClickTime < DoubleClickTime)
-                    {
-                        if (HandleMouseDoubleClick(state))
-                        {
-                            //when we handle a double-click we want to block a normal click from firing.
-                            isValidClick = false;
-                            LastClickTime = null;
-                        }
-                    }
-
-                    if (isValidClick)
-=======
                     if (!BlockNextClick)
->>>>>>> 4112ac82
                     {
                         LastClickTime = currentTime;
                         HandleMouseClick(state);
@@ -214,14 +199,10 @@
             if (ChangeFocusOnClick)
                 RequestFocus?.Invoke(clicked);
 
-<<<<<<< HEAD
-            return ClickedDrawable != null;
-=======
             if (clicked != null)
                 Logger.Log($"MouseClick handled by {clicked}.", LoggingTarget.Runtime, LogLevel.Debug);
 
             return clicked != null;
->>>>>>> 4112ac82
         }
 
         protected virtual bool HandleMouseDoubleClick(InputState state)

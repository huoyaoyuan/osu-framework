<<<<<<< HEAD
﻿// Copyright (c) 2007-2018 ppy Pty Ltd <contact@ppy.sh>.
// Licensed under the MIT Licence - https://raw.githubusercontent.com/ppy/osu-framework/master/LICENCE

using System;
using System.Collections.Generic;
using System.Linq;
using OpenTK.Input;

namespace osu.Framework.Input.Bindings
{
    /// <summary>
    /// Represent a combination of more than one <see cref="InputKey"/>s.
    /// </summary>
    public class KeyCombination : IEquatable<KeyCombination>
    {
        /// <summary>
        /// The keys.
        /// </summary>
        public readonly IEnumerable<InputKey> Keys;

        /// <summary>
        /// Construct a new instance.
        /// </summary>
        /// <param name="keys">The keys.</param>
        public KeyCombination(IEnumerable<InputKey> keys)
        {
            Keys = keys.OrderBy(k => (int)k).ToArray();
        }

        /// <summary>
        /// Construct a new instance.
        /// </summary>
        /// <param name="keys">A comma-separated (KeyCode) string representation of the keys.</param>
        public KeyCombination(string keys)
            : this(keys.Split(',').Select(s => (InputKey)int.Parse(s)))
        {
        }

        /// <summary>
        /// Check whether the provided pressed keys are valid for this <see cref="KeyCombination"/>.
        /// </summary>
        /// <param name="pressedKeys">The potential pressed keys for this <see cref="KeyCombination"/>.</param>
        /// <param name="exact">Whether <paramref name="pressedKeys"/> should exactly match the keys required for this <see cref="KeyCombination"/>.</param>
        /// <returns>Whether the pressedKeys keys are valid.</returns>
        public bool IsPressed(KeyCombination pressedKeys, bool exact)
        {
            if (exact)
                return pressedKeys.Keys.Count() == Keys.Count() && pressedKeys.Keys.All(Keys.Contains);
            return !Keys.Except(pressedKeys.Keys).Any();
        }

        public bool Equals(KeyCombination other)
        {
            if (ReferenceEquals(null, other)) return false;
            if (ReferenceEquals(this, other)) return true;
            return Keys.SequenceEqual(other.Keys);
        }

        public override bool Equals(object obj)
        {
            if (ReferenceEquals(null, obj)) return false;
            if (ReferenceEquals(this, obj)) return true;
            if (obj.GetType() != GetType()) return false;
            return Equals((KeyCombination)obj);
        }

        public override int GetHashCode() => Keys != null ? Keys.Select(b => b.GetHashCode()).Aggregate((h1, h2) => h1 * 17 + h2) : 0;

        public static implicit operator KeyCombination(InputKey singleKey) => new KeyCombination(new[] { singleKey });

        public static implicit operator KeyCombination(string stringRepresentation) => new KeyCombination(stringRepresentation);

        public static implicit operator KeyCombination(InputKey[] keys) => new KeyCombination(keys);

        public override string ToString() => Keys?.Select(b => ((int)b).ToString()).Aggregate((s1, s2) => $"{s1},{s2}") ?? string.Empty;

        public string ReadableString() => Keys?.Select(getReadableKey).Aggregate((s1, s2) => $"{s1}+{s2}") ?? string.Empty;

        private string getReadableKey(InputKey key)
        {
            switch (key)
            {
                case InputKey.None:
                    return string.Empty;
                case InputKey.Shift:
                    return "Shift";
                case InputKey.Control:
                    return "Ctrl";
                case InputKey.Alt:
                    return "Alt";
                case InputKey.Super:
                    return "Win";
                case InputKey.Escape:
                    return "Esc";
                case InputKey.BackSpace:
                    return "Backsp";
                case InputKey.Insert:
                    return "Ins";
                case InputKey.Delete:
                    return "Del";
                case InputKey.PageUp:
                    return "Pgup";
                case InputKey.PageDown:
                    return "Pgdn";
                case InputKey.CapsLock:
                    return "Caps";
                case InputKey.Number0:
                case InputKey.Keypad0:
                    return "0";
                case InputKey.Number1:
                case InputKey.Keypad1:
                    return "1";
                case InputKey.Number2:
                case InputKey.Keypad2:
                    return "2";
                case InputKey.Number3:
                case InputKey.Keypad3:
                    return "3";
                case InputKey.Number4:
                case InputKey.Keypad4:
                    return "4";
                case InputKey.Number5:
                case InputKey.Keypad5:
                    return "5";
                case InputKey.Number6:
                case InputKey.Keypad6:
                    return "6";
                case InputKey.Number7:
                case InputKey.Keypad7:
                    return "7";
                case InputKey.Number8:
                case InputKey.Keypad8:
                    return "8";
                case InputKey.Number9:
                case InputKey.Keypad9:
                    return "9";
                case InputKey.Tilde:
                    return "~";
                case InputKey.Minus:
                    return "-";
                case InputKey.Plus:
                    return "+";
                case InputKey.BracketLeft:
                    return "(";
                case InputKey.BracketRight:
                    return ")";
                case InputKey.Semicolon:
                    return ";";
                case InputKey.Quote:
                    return "\"";
                case InputKey.Comma:
                    return ",";
                case InputKey.Period:
                    return ".";
                case InputKey.Slash:
                    return "/";
                case InputKey.BackSlash:
                case InputKey.NonUSBackSlash:
                    return "\\";
                case InputKey.MouseLeft:
                    return "M1";
                case InputKey.MouseMiddle:
                    return "M3";
                case InputKey.MouseRight:
                    return "M2";
                case InputKey.MouseButton1:
                    return "M4";
                case InputKey.MouseButton2:
                    return "M5";
                case InputKey.MouseButton3:
                    return "M6";
                case InputKey.MouseButton4:
                    return "M7";
                case InputKey.MouseButton5:
                    return "M8";
                case InputKey.MouseButton6:
                    return "M9";
                case InputKey.MouseButton7:
                    return "M10";
                case InputKey.MouseButton8:
                    return "M11";
                case InputKey.MouseButton9:
                    return "M12";
                case InputKey.MouseWheelDown:
                    return "Wheel Down";
                case InputKey.MouseWheelUp:
                    return "Wheel Up";
                default:
                    return key.ToString();
            }
        }

        public static InputKey FromKey(Key key)
        {
            switch (key)
            {
                case Key.RShift:
                    return InputKey.Shift;
                case Key.RAlt:
                    return InputKey.Alt;
                case Key.RControl:
                    return InputKey.Control;
                case Key.RWin:
                    return InputKey.Super;
            }

            return (InputKey)key;
        }

        public static InputKey FromMouseButton(MouseButton button)
        {
            return (InputKey)((int)InputKey.FirstMouseButton + button);
        }

        public static KeyCombination FromInputState(InputState state)
        {
            List<InputKey> keys = new List<InputKey>();

            if (state.Mouse != null)
            {
                foreach (var button in state.Mouse.Buttons)
                    keys.Add(FromMouseButton(button));

                if (state.Mouse.WheelDelta > 0) keys.Add(InputKey.MouseWheelUp);
                if (state.Mouse.WheelDelta < 0) keys.Add(InputKey.MouseWheelDown);
            }

            if (state.Keyboard != null)
            {
                foreach (var key in state.Keyboard.Keys)
                {
                    InputKey iKey = FromKey(key);

                    switch (key)
                    {
                        case Key.LShift:
                        case Key.RShift:
                        case Key.LAlt:
                        case Key.RAlt:
                        case Key.LControl:
                        case Key.RControl:
                        case Key.LWin:
                        case Key.RWin:
                            if (!keys.Contains(iKey))
                                keys.Add(iKey);
                            break;
                        default:
                            keys.Add(iKey);
                            break;
                    }
                }
            }

            return new KeyCombination(keys);
        }
    }
}
=======
﻿// Copyright (c) 2007-2018 ppy Pty Ltd <contact@ppy.sh>.
// Licensed under the MIT Licence - https://raw.githubusercontent.com/ppy/osu-framework/master/LICENCE

using System;
using System.Collections.Generic;
using System.Linq;
using OpenTK.Input;

namespace osu.Framework.Input.Bindings
{
    /// <summary>
    /// Represent a combination of more than one <see cref="InputKey"/>s.
    /// </summary>
    public class KeyCombination : IEquatable<KeyCombination>
    {
        /// <summary>
        /// The keys.
        /// </summary>
        public readonly IEnumerable<InputKey> Keys;

        /// <summary>
        /// Construct a new instance.
        /// </summary>
        /// <param name="keys">The keys.</param>
        public KeyCombination(IEnumerable<InputKey> keys)
        {
            Keys = keys.OrderBy(k => (int)k).ToArray();
        }

        /// <summary>
        /// Construct a new instance.
        /// </summary>
        /// <param name="keys">A comma-separated (KeyCode) string representation of the keys.</param>
        public KeyCombination(string keys)
            : this(keys.Split(',').Select(s => (InputKey)int.Parse(s)))
        {
        }

        /// <summary>
        /// Check whether the provided input is a valid pressedKeys for this combination.
        /// </summary>
        /// <param name="pressedKeys">The potential pressedKeys for this combination.</param>
        /// <returns>Whether the pressedKeys keys are valid.</returns>
        public bool IsPressed(KeyCombination pressedKeys) => !Keys.Except(pressedKeys.Keys).Any();

        public bool Equals(KeyCombination other)
        {
            if (ReferenceEquals(null, other)) return false;
            if (ReferenceEquals(this, other)) return true;
            return Keys.SequenceEqual(other.Keys);
        }

        public override bool Equals(object obj)
        {
            if (ReferenceEquals(null, obj)) return false;
            if (ReferenceEquals(this, obj)) return true;
            if (obj.GetType() != GetType()) return false;
            return Equals((KeyCombination)obj);
        }

        public override int GetHashCode() => Keys != null ? Keys.Select(b => b.GetHashCode()).Aggregate((h1, h2) => h1 * 17 + h2) : 0;

        public static implicit operator KeyCombination(InputKey singleKey) => new KeyCombination(new[] { singleKey });

        public static implicit operator KeyCombination(string stringRepresentation) => new KeyCombination(stringRepresentation);

        public static implicit operator KeyCombination(InputKey[] keys) => new KeyCombination(keys);

        public override string ToString() => Keys?.Select(b => ((int)b).ToString()).Aggregate((s1, s2) => $"{s1},{s2}") ?? string.Empty;

        public string ReadableString() => Keys?.Select(getReadableKey).Aggregate((s1, s2) => $"{s1}+{s2}") ?? string.Empty;

        private string getReadableKey(InputKey key)
        {
            switch (key)
            {
                case InputKey.None:
                    return string.Empty;
                case InputKey.Shift:
                    return "Shift";
                case InputKey.Control:
                    return "Ctrl";
                case InputKey.Alt:
                    return "Alt";
                case InputKey.Super:
                    return "Win";
                case InputKey.Escape:
                    return "Esc";
                case InputKey.BackSpace:
                    return "Backsp";
                case InputKey.Insert:
                    return "Ins";
                case InputKey.Delete:
                    return "Del";
                case InputKey.PageUp:
                    return "Pgup";
                case InputKey.PageDown:
                    return "Pgdn";
                case InputKey.CapsLock:
                    return "Caps";
                case InputKey.Number0:
                case InputKey.Keypad0:
                    return "0";
                case InputKey.Number1:
                case InputKey.Keypad1:
                    return "1";
                case InputKey.Number2:
                case InputKey.Keypad2:
                    return "2";
                case InputKey.Number3:
                case InputKey.Keypad3:
                    return "3";
                case InputKey.Number4:
                case InputKey.Keypad4:
                    return "4";
                case InputKey.Number5:
                case InputKey.Keypad5:
                    return "5";
                case InputKey.Number6:
                case InputKey.Keypad6:
                    return "6";
                case InputKey.Number7:
                case InputKey.Keypad7:
                    return "7";
                case InputKey.Number8:
                case InputKey.Keypad8:
                    return "8";
                case InputKey.Number9:
                case InputKey.Keypad9:
                    return "9";
                case InputKey.Tilde:
                    return "~";
                case InputKey.Minus:
                    return "-";
                case InputKey.Plus:
                    return "+";
                case InputKey.BracketLeft:
                    return "(";
                case InputKey.BracketRight:
                    return ")";
                case InputKey.Semicolon:
                    return ";";
                case InputKey.Quote:
                    return "\"";
                case InputKey.Comma:
                    return ",";
                case InputKey.Period:
                    return ".";
                case InputKey.Slash:
                    return "/";
                case InputKey.BackSlash:
                case InputKey.NonUSBackSlash:
                    return "\\";
                case InputKey.MouseLeft:
                    return "M1";
                case InputKey.MouseMiddle:
                    return "M3";
                case InputKey.MouseRight:
                    return "M2";
                case InputKey.MouseButton1:
                    return "M4";
                case InputKey.MouseButton2:
                    return "M5";
                case InputKey.MouseButton3:
                    return "M6";
                case InputKey.MouseButton4:
                    return "M7";
                case InputKey.MouseButton5:
                    return "M8";
                case InputKey.MouseButton6:
                    return "M9";
                case InputKey.MouseButton7:
                    return "M10";
                case InputKey.MouseButton8:
                    return "M11";
                case InputKey.MouseButton9:
                    return "M12";
                case InputKey.MouseWheelDown:
                    return "Wheel Down";
                case InputKey.MouseWheelUp:
                    return "Wheel Up";
                default:
                    return key.ToString();
            }
        }

        public static InputKey FromKey(Key key)
        {
            switch (key)
            {
                case Key.RShift:
                    return InputKey.Shift;
                case Key.RAlt:
                    return InputKey.Alt;
                case Key.RControl:
                    return InputKey.Control;
                case Key.RWin:
                    return InputKey.Super;
            }

            return (InputKey)key;
        }

        public static InputKey FromMouseButton(MouseButton button)
        {
            return (InputKey)((int)InputKey.FirstMouseButton + button);
        }

        public static KeyCombination FromInputState(InputState state)
        {
            List<InputKey> keys = new List<InputKey>();

            if (state.Mouse != null)
            {
                foreach (var button in state.Mouse.Buttons)
                    keys.Add(FromMouseButton(button));

                if (state.Mouse.WheelDelta > 0) keys.Add(InputKey.MouseWheelUp);
                if (state.Mouse.WheelDelta < 0) keys.Add(InputKey.MouseWheelDown);
            }

            if (state.Keyboard != null)
            {
                foreach (var key in state.Keyboard.Keys)
                    keys.Add(FromKey(key));
            }

            return new KeyCombination(keys);
        }
    }
}
>>>>>>> b210a4bd
<|MERGE_RESOLUTION|>--- conflicted
+++ resolved
@@ -1,4 +1,3 @@
-<<<<<<< HEAD
 ﻿// Copyright (c) 2007-2018 ppy Pty Ltd <contact@ppy.sh>.
 // Licensed under the MIT Licence - https://raw.githubusercontent.com/ppy/osu-framework/master/LICENCE
 
@@ -255,237 +254,4 @@
             return new KeyCombination(keys);
         }
     }
-}
-=======
-﻿// Copyright (c) 2007-2018 ppy Pty Ltd <contact@ppy.sh>.
-// Licensed under the MIT Licence - https://raw.githubusercontent.com/ppy/osu-framework/master/LICENCE
-
-using System;
-using System.Collections.Generic;
-using System.Linq;
-using OpenTK.Input;
-
-namespace osu.Framework.Input.Bindings
-{
-    /// <summary>
-    /// Represent a combination of more than one <see cref="InputKey"/>s.
-    /// </summary>
-    public class KeyCombination : IEquatable<KeyCombination>
-    {
-        /// <summary>
-        /// The keys.
-        /// </summary>
-        public readonly IEnumerable<InputKey> Keys;
-
-        /// <summary>
-        /// Construct a new instance.
-        /// </summary>
-        /// <param name="keys">The keys.</param>
-        public KeyCombination(IEnumerable<InputKey> keys)
-        {
-            Keys = keys.OrderBy(k => (int)k).ToArray();
-        }
-
-        /// <summary>
-        /// Construct a new instance.
-        /// </summary>
-        /// <param name="keys">A comma-separated (KeyCode) string representation of the keys.</param>
-        public KeyCombination(string keys)
-            : this(keys.Split(',').Select(s => (InputKey)int.Parse(s)))
-        {
-        }
-
-        /// <summary>
-        /// Check whether the provided input is a valid pressedKeys for this combination.
-        /// </summary>
-        /// <param name="pressedKeys">The potential pressedKeys for this combination.</param>
-        /// <returns>Whether the pressedKeys keys are valid.</returns>
-        public bool IsPressed(KeyCombination pressedKeys) => !Keys.Except(pressedKeys.Keys).Any();
-
-        public bool Equals(KeyCombination other)
-        {
-            if (ReferenceEquals(null, other)) return false;
-            if (ReferenceEquals(this, other)) return true;
-            return Keys.SequenceEqual(other.Keys);
-        }
-
-        public override bool Equals(object obj)
-        {
-            if (ReferenceEquals(null, obj)) return false;
-            if (ReferenceEquals(this, obj)) return true;
-            if (obj.GetType() != GetType()) return false;
-            return Equals((KeyCombination)obj);
-        }
-
-        public override int GetHashCode() => Keys != null ? Keys.Select(b => b.GetHashCode()).Aggregate((h1, h2) => h1 * 17 + h2) : 0;
-
-        public static implicit operator KeyCombination(InputKey singleKey) => new KeyCombination(new[] { singleKey });
-
-        public static implicit operator KeyCombination(string stringRepresentation) => new KeyCombination(stringRepresentation);
-
-        public static implicit operator KeyCombination(InputKey[] keys) => new KeyCombination(keys);
-
-        public override string ToString() => Keys?.Select(b => ((int)b).ToString()).Aggregate((s1, s2) => $"{s1},{s2}") ?? string.Empty;
-
-        public string ReadableString() => Keys?.Select(getReadableKey).Aggregate((s1, s2) => $"{s1}+{s2}") ?? string.Empty;
-
-        private string getReadableKey(InputKey key)
-        {
-            switch (key)
-            {
-                case InputKey.None:
-                    return string.Empty;
-                case InputKey.Shift:
-                    return "Shift";
-                case InputKey.Control:
-                    return "Ctrl";
-                case InputKey.Alt:
-                    return "Alt";
-                case InputKey.Super:
-                    return "Win";
-                case InputKey.Escape:
-                    return "Esc";
-                case InputKey.BackSpace:
-                    return "Backsp";
-                case InputKey.Insert:
-                    return "Ins";
-                case InputKey.Delete:
-                    return "Del";
-                case InputKey.PageUp:
-                    return "Pgup";
-                case InputKey.PageDown:
-                    return "Pgdn";
-                case InputKey.CapsLock:
-                    return "Caps";
-                case InputKey.Number0:
-                case InputKey.Keypad0:
-                    return "0";
-                case InputKey.Number1:
-                case InputKey.Keypad1:
-                    return "1";
-                case InputKey.Number2:
-                case InputKey.Keypad2:
-                    return "2";
-                case InputKey.Number3:
-                case InputKey.Keypad3:
-                    return "3";
-                case InputKey.Number4:
-                case InputKey.Keypad4:
-                    return "4";
-                case InputKey.Number5:
-                case InputKey.Keypad5:
-                    return "5";
-                case InputKey.Number6:
-                case InputKey.Keypad6:
-                    return "6";
-                case InputKey.Number7:
-                case InputKey.Keypad7:
-                    return "7";
-                case InputKey.Number8:
-                case InputKey.Keypad8:
-                    return "8";
-                case InputKey.Number9:
-                case InputKey.Keypad9:
-                    return "9";
-                case InputKey.Tilde:
-                    return "~";
-                case InputKey.Minus:
-                    return "-";
-                case InputKey.Plus:
-                    return "+";
-                case InputKey.BracketLeft:
-                    return "(";
-                case InputKey.BracketRight:
-                    return ")";
-                case InputKey.Semicolon:
-                    return ";";
-                case InputKey.Quote:
-                    return "\"";
-                case InputKey.Comma:
-                    return ",";
-                case InputKey.Period:
-                    return ".";
-                case InputKey.Slash:
-                    return "/";
-                case InputKey.BackSlash:
-                case InputKey.NonUSBackSlash:
-                    return "\\";
-                case InputKey.MouseLeft:
-                    return "M1";
-                case InputKey.MouseMiddle:
-                    return "M3";
-                case InputKey.MouseRight:
-                    return "M2";
-                case InputKey.MouseButton1:
-                    return "M4";
-                case InputKey.MouseButton2:
-                    return "M5";
-                case InputKey.MouseButton3:
-                    return "M6";
-                case InputKey.MouseButton4:
-                    return "M7";
-                case InputKey.MouseButton5:
-                    return "M8";
-                case InputKey.MouseButton6:
-                    return "M9";
-                case InputKey.MouseButton7:
-                    return "M10";
-                case InputKey.MouseButton8:
-                    return "M11";
-                case InputKey.MouseButton9:
-                    return "M12";
-                case InputKey.MouseWheelDown:
-                    return "Wheel Down";
-                case InputKey.MouseWheelUp:
-                    return "Wheel Up";
-                default:
-                    return key.ToString();
-            }
-        }
-
-        public static InputKey FromKey(Key key)
-        {
-            switch (key)
-            {
-                case Key.RShift:
-                    return InputKey.Shift;
-                case Key.RAlt:
-                    return InputKey.Alt;
-                case Key.RControl:
-                    return InputKey.Control;
-                case Key.RWin:
-                    return InputKey.Super;
-            }
-
-            return (InputKey)key;
-        }
-
-        public static InputKey FromMouseButton(MouseButton button)
-        {
-            return (InputKey)((int)InputKey.FirstMouseButton + button);
-        }
-
-        public static KeyCombination FromInputState(InputState state)
-        {
-            List<InputKey> keys = new List<InputKey>();
-
-            if (state.Mouse != null)
-            {
-                foreach (var button in state.Mouse.Buttons)
-                    keys.Add(FromMouseButton(button));
-
-                if (state.Mouse.WheelDelta > 0) keys.Add(InputKey.MouseWheelUp);
-                if (state.Mouse.WheelDelta < 0) keys.Add(InputKey.MouseWheelDown);
-            }
-
-            if (state.Keyboard != null)
-            {
-                foreach (var key in state.Keyboard.Keys)
-                    keys.Add(FromKey(key));
-            }
-
-            return new KeyCombination(keys);
-        }
-    }
-}
->>>>>>> b210a4bd
+}